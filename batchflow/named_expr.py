""" Contains named expression classes"""
import operator
from functools import partial

import numpy as np

from .config import Config


class _DummyBatch:
    """ A fake batch for static models """
    def __init__(self, pipeline):
        self.pipeline = pipeline
        self.dataset = pipeline.dataset if pipeline is not None else None


def eval_expr(expr, **kwargs):
    """ Evaluate a named expression recursively """
    if isinstance(expr, NamedExpression):
        _expr = expr.get(**kwargs)
        if isinstance(expr, W):
            expr = _expr
        elif isinstance(_expr, (NamedExpression, list, tuple, dict, Config)):
            expr = eval_expr(_expr, **kwargs)
        else:
            expr = _expr
    elif isinstance(expr, (list, tuple)):
        _expr = []
        for val in expr:
            _expr.append(eval_expr(val, **kwargs))
        expr = type(expr)(_expr)
    elif isinstance(expr, (dict, Config)):
        _expr = type(expr)()
        for key, val in expr.items():
            key = eval_expr(key, **kwargs)
            val = eval_expr(val, **kwargs)
            _expr.update({key: val})
        expr = _expr
    return expr


def swap(op):
    """ Swap args """
    def _op_(a, b):
        return op(b, a)
    return _op_


AN_EXPR = "#!__op__"

TERNARY_OPS = {
    '#slice': lambda a, b, c: slice(a, b, c),
    '#call': lambda a, b, c: a(*b, **c),
}

BINARY_OPS = {
    '__add__': operator.add, '__radd__': swap(operator.add),
    '__sub__': operator.sub, '__rsub__': swap(operator.sub),
    '__mul__': operator.mul, '__rmul__': swap(operator.mul),
    '__floordiv__': operator.floordiv, '__rfloordiv__': swap(operator.floordiv),
    '__truediv__': operator.truediv, '__rtruediv__': swap(operator.truediv),
    '__mod__': operator.mod, '__rmod__': swap(operator.mod),
    '__pow__': operator.pow, '__rpow__': swap(operator.pow),
    '__matmul__': operator.matmul, '__rmatmul__': swap(operator.matmul),
    '__lshift__': operator.lshift, '__rshift__': operator.rshift,
    '__and__': operator.and_, '__or__': operator.or_, '__xor__': operator.xor,
    '__lt__': operator.lt, '__le__': operator.le, '__gt__': operator.gt, '__ge__': operator.ge,
    '__eq__': operator.eq, '__ne__': operator.ne,
    '#item': lambda a, b: a[b],
    '#format': lambda a, b: b.format(a),
    '#attr': lambda a, b: getattr(a, b),
}

UNARY_OPS = {
    '__neg__': operator.neg, '__pos__': operator.pos, '__abs__': operator.abs, '__invert__': operator.inv,
    '#str': str,
}


OPERATIONS = {**TERNARY_OPS, **BINARY_OPS, **UNARY_OPS}


def add_ops(cls):
    """ Add arithmetic operations to a class.
    Allows to create and parse syntax trees using operations like '+', '-', '*', '/'.

    Parameters
    ----------
    op_cls : class
        The class which represents an arithmetics expression.
    """
    for op in OPERATIONS:
        if op[0] != '#':
            def _oper_(self, other=None, op=op):
                return AlgebraicNamedExpression(op=op, a=self, b=other)
            setattr(cls, op, _oper_)
    return cls


class MetaNamedExpression(type):
    """ Meta class to allow for easy instantiation through attribution

    Examples
    --------
    `B.images` is equal to B('images'), but requires fewer letters to type
    """
    def __getattr__(cls, name):
        return cls(name)

@add_ops
class NamedExpression(metaclass=MetaNamedExpression):
    """ Base class for a named expression

    Attributes
    ----------
    name : str
        a name
    mode : str
        a default assignment method: write, append, extend, update.
        Can be shrotened to jiust the first letter: w, a, e, u.

        - 'w' - overwrite with a new value. This is a default mode.
        - 'a' - append a new value
                (see list.append https://docs.python.org/3/tutorial/datastructures.html#more-on-lists)
        - 'e' - extend with a new value
                (see list.extend https://docs.python.org/3/tutorial/datastructures.html#more-on-lists)
        - 'u' - update with a new value
                (see dict.update https://docs.python.org/3/library/stdtypes.html#dict.update
                or set.update https://docs.python.org/3/library/stdtypes.html#frozenset.update)

    """
    __slots__ = ('__dict__', )

    def __init__(self, name=None, mode='w'):
        self.name = name
        self.mode = mode
        self.params = None

    def __getattr__(self, name):
        return AlgebraicNamedExpression(op='#attr', a=self, b=name)

    def __getitem__(self, key):
        if isinstance(key, slice):
            key = AlgebraicNamedExpression(op='#slice', a=key.start, b=key.stop, c=key.step)
        return AlgebraicNamedExpression(op='#item', a=self, b=key)

    def __call__(self, *args, **kwargs):
        return AlgebraicNamedExpression(op='#call', a=self, b=args, c=kwargs)

    def str(self):
        """ Convert a named expression value to a string """
        return AlgebraicNamedExpression(op='#str', a=self)

    def format(self, string):
        """ Convert a value to a formatted representation, controlled by format spec.

        Examples
        --------
        Unlike Python built-in function, the usage is value.format(format_spec), for example:
        ::

            V('variable').format('Value of the variable is {:7.7}')
        """
        return AlgebraicNamedExpression(op='#format', a=self, b=string)

    def get_params(self, **kwargs):
        """ Return parameters needed to evaluate the expression """
        if self.params is not None:
            for arg in self.params.keys() | kwargs.keys():
                kwargs[arg] = kwargs.get(arg) or self.params.get(arg)
        if kwargs.get('batch') is None:
            kwargs['batch'] = _DummyBatch(kwargs.get('pipeline'))
        return kwargs

    def set_params(self, **kwargs):
        self.params = kwargs

    def _get_name(self, **kwargs):
        if isinstance(self.name, NamedExpression):
            return self.name.get(**kwargs)
        return self.name

    def _get(self, **kwargs):
        kwargs = self.get_params(**kwargs)
        name = self._get_name(**kwargs)
        return name, kwargs

    def get(self, **kwargs):
        """ Return a value of a named expression

        Notes
        -----
        This method should be overriden in child classes.
        In the first line it chouls usually call `_get` method::

            name, kwargs = self._get(**kwargs)
        """
        raise ValueError("Undefined value")

    def set(self, value, mode=None, eval=True, **kwargs):
        """ Set a value to a named expression

        Parameters
        ----------
        mode : str
            an assignment method: write, append, extend, update.
            A default mode may be specified when instantiating an expression.
        eval : bool
            whether to evaluate value before assigning it to the expression
            (as value might contain other named expressions,
            so it should be processed recursively)
        """
        kwargs = self.get_params(**kwargs)
        mode = mode or self.mode

        if eval:
            value = eval_expr(value, **kwargs)
        if mode in ['a', 'append']:
            self.append(value, **kwargs)
        elif mode in ['e', 'extend']:
            self.extend(value, **kwargs)
        elif mode in ['u', 'update']:
            self.update(value, **kwargs)
        else:
            self.assign(value, **kwargs)

    def assign(self, value, **kwargs):
        """ Assign a value to a named expression """
        kwargs = self.get_params(**kwargs)
        a = eval_expr(self.a, **kwargs)
        b = eval_expr(self.b, **kwargs)
        if self.op == '#attr':
            setattr(a, b, value)
        elif self.op == '#item':
            a[b] = value
        else:
            raise NotImplementedError("assign should be implemented in child classes")

    def append(self, value, *args, **kwargs):
        """ Append a value to a named expression

        if a named expression is a dict or set, `update` is called, or `append` otherwise.

        See also
        --------
        list.append https://docs.python.org/3/tutorial/datastructures.html#more-on-lists
        dict.update https://docs.python.org/3/library/stdtypes.html#dict.update
        set.update https://docs.python.org/3/library/stdtypes.html#frozenset.update
        """
        var = self.get(*args, **kwargs)
        if var is None:
            self.assign(value, *args, **kwargs)
        elif isinstance(var, (set, dict)):
            var.update(value)
        else:
            var.append(value)

    def extend(self, value, *args, **kwargs):
        """ Extend a named expression with a new value
        (see list.extend https://docs.python.org/3/tutorial/datastructures.html#more-on-lists) """
        var = self.get(*args, **kwargs)
        if var is None:
            self.assign(value, *args, **kwargs)
        else:
            var.extend(value)

    def update(self, value, *args, **kwargs):
        """ Update a named expression with a new value
        (see dict.update https://docs.python.org/3/library/stdtypes.html#dict.update
        or set.update https://docs.python.org/3/library/stdtypes.html#frozenset.update) """
        var = self.get(*args, **kwargs)
        if var is not None:
            var.update(value)
        else:
            self.assign(value, *args, **kwargs)

    def __repr__(self):
        if isinstance(self.name, str) and self.name == AN_EXPR:
            val = "Arithmetic expression " + str(self.op) + " on " + repr(self.a)
            if self.op in BINARY_OPS:
                val += " and " + repr(self.b)
            return val
        return type(self).__name__ + '(' + str(self.name) + ')'

    def __setstate__(self, d):
        self.__dict__.update(d)

    def __getstate__(self):
        return self.__dict__

class AlgebraicNamedExpression(NamedExpression):
    """ Algebraic expression over named expressions """
    def __init__(self, op=None, a=None, b=None, c=None):
        super().__init__(AN_EXPR, mode='w')
        self.op = op
        self.a = a
        self.b = b
        self.c = c

    def get(self, **kwargs):
        """ Return a value of an algebraic expression """
        if self.op == "#call" and isinstance(self.a, F):
            # Do not call F-func, just return a reference to it
            a = eval_expr(self.a, **kwargs, _call=False)
        else:
            a = eval_expr(self.a, **kwargs)
        b = eval_expr(self.b, **kwargs)
        c = eval_expr(self.c, **kwargs)
        if self.op in UNARY_OPS:
            return OPERATIONS[self.op](a)
        if self.op in BINARY_OPS:
            return OPERATIONS[self.op](a, b)
        return OPERATIONS[self.op](a, b, c)

class B(NamedExpression):
    """ Batch component or attribute name

    Notes
    -----
    ``B()`` return the batch itself.

    To avoid unexpected data changes the copy of the batch may be returned, if ``copy=True``.

    Examples
    --------
    ::

        B('size')
        B('images_shape')
        B(copy=True)
    """
    def __init__(self, name=None, mode='w', copy=False):
        super().__init__(name, mode)
        self.copy = copy

    def _get(self, **kwargs):
        name, kwargs = super()._get(**kwargs)
        batch = kwargs['batch']
        return name, batch, kwargs

    def get(self, **kwargs):
        """ Return a value of a batch component """
        name, batch, _ = self._get(**kwargs)

        if isinstance(batch, _DummyBatch):
            raise ValueError("Batch expressions are not allowed in static models: B('%s')" % name)
        if name is None:
            return batch.copy() if self.copy else batch
        return getattr(batch, name)

    def assign(self, value, **kwargs):
        """ Assign a value to a batch component """
        name, batch, _ = self._get(**kwargs)
        if name is not None:
            setattr(batch, name, value)


class PipelineNamedExpression(NamedExpression):
    """ Base class for pipeline expressions """
    def _get(self, **kwargs):
        name, kwargs = super()._get(**kwargs)
        batch = kwargs.get('batch')
        pipeline = kwargs.get('pipeline')
        pipeline = batch.pipeline if batch is not None else pipeline
        return name, pipeline, kwargs

class C(PipelineNamedExpression):
    """ A pipeline config option

    Notes
    -----
    ``C()`` return config itself.

    Examples
    --------
    ::

        C('model_class', default=ResNet)
        C('GPU')
        C()
    """
    def __init__(self, name=None, mode='w', **kwargs):
        super().__init__(name, mode)
        self._has_default = 'default' in kwargs
        self.default = kwargs.get('default')

    def get(self, **kwargs):
        """ Return a value of a pipeline config """
        name, pipeline, _ = self._get(**kwargs)
        config = pipeline.config or {}

        if name is None:
            return config
        try:
            if self._has_default:
                value = config.get(name, default=self.default)
            else:
                value = config[name]
        except KeyError:
            raise KeyError("Name is not found in the config: %s" % name) from None
        return value

    def assign(self, value, **kwargs):
        """ Assign a value to a pipeline config """
        name, pipeline, _ = self._get(**kwargs)
        config = pipeline.config or {}
        config[name] = value


class V(PipelineNamedExpression):
    """ Pipeline variable name

    Examples
    --------
    ::

        V('model_name')
        V('loss_history')
    """
    def get(self, **kwargs):
        """ Return a value of a pipeline variable """
        name, pipeline, _ = self._get(**kwargs)
        value = pipeline.get_variable(name)
        return value

    def assign(self, value, **kwargs):
        """ Assign a value to a pipeline variable """
        name, pipeline, kwargs = self._get(**kwargs)
        pipeline.assign_variable(name, value)


class M(PipelineNamedExpression):
    """ Model name

    Examples
    --------
    ::

        M('model_name')
    """
    def get(self, **kwargs):
        """ Return a model from a pipeline """
        name, pipeline, _ = self._get(**kwargs)
        value = pipeline.get_model_by_name(name)
        return value

    def assign(self, value, batch=None, pipeline=None):
        """ Assign a value to a model """
        _ = value, batch, pipeline
        raise ValueError('Assigning a value to a model is not possible.')

class I(PipelineNamedExpression):
    """ Iteration counter

    Parameters
    ----------
    name : str
        Determines returned value. One of:
            - 'current' or its substring - current iteration number, default.
            - 'maximum' or its substring - total number of iterations to be performed.
              If total number is not defined, raises an error.
            - 'ratio' or its substring - current iteration divided by a total number of iterations.

    Raises
    ------
    ValueError
    If `name` is not valid.
    If `name` is 'm' or 'r' and total number of iterations is not defined.
    Examples
    --------
    ::

        I('current')
        I('max')
        R('normal', loc=0, scale=I('ratio')*100)
    """
    def __init__(self, name='c'):
        super().__init__(name, mode=None)

    def get(self, **kwargs):    # pylint:disable=inconsistent-return-statements
        """ Return current or maximum iteration number or their ratio """
        name, pipeline, _ = self._get(**kwargs)

        if 'current'.startswith(name):
            return pipeline._iter_params['_n_iters']    # pylint:disable=protected-access

        total = pipeline._iter_params.get('_total')    # pylint:disable=protected-access

        if 'maximum'.startswith(name):
            return total
        if 'ratio'.startswith(name):
            if total is None:
                raise ValueError('Total number of iterations is not defined!')
            ratio = pipeline._iter_params['_n_iters'] / total    # pylint:disable=protected-access
            return ratio

        raise ValueError('Unknown key for named expresssion I: %s' % name)

    def assign(self, *args, **kwargs):
        """ Assign a value by calling a callable """
        _ = args, kwargs
        raise NotImplementedError("Assigning a value to an iteration number is not supported")


class F(NamedExpression):
    """ A function, method or any other callable that takes a batch or a pipeline and possibly other arguments

    Examples
    --------
    ::

        F(MyBatch.rotate)(angle=30)
        F(make_data)
        F(prepare_data)(115, item=10)

    Notes
    -----
    Take into account that the actual calls will look like `current_batch.rotate(angle=30)`,
    `make_data(current_batch)` and `prepare_data(current_batch, 115, item=10)`.
    """
    def get(self, _pass=True, _call=True, **kwargs):
        """ Return a value from a callable
        _pass : bool
            Whether to pass the current batch to the function

        _call : bool
            Whether to call name-function while evaluating the expression.
            Sometimes we might not want calling the func, e.g. when evaluating an F-expr within a call-expression
            F(func)(1, arg2=10), since we want to evaluate the whole expression.
        """
        name, kwargs = self._get(**kwargs)

        if _pass:
            batch = kwargs['batch']
            pipeline = batch.pipeline

            if isinstance(batch, _DummyBatch):
                args = [pipeline]
            else:
                args = [batch]
            name = partial(name, *args)
        return name() if _call else name

    def assign(self, *args, **kwargs):
        """ Assign a value by calling a callable """
        _ = args, kwargs
        raise NotImplementedError("Assigning a value to a callable is not supported")


class L(F):
    """ A function, method or any other callable """
    def get(self, **kwargs):
        """ Return a value from a callable """
        return super().get(**kwargs, _pass=False)


class D(NamedExpression):
    """ Dataset attribute or dataset itself

    Examples
    --------
    ::

        D()
        D('classes')
        D('organization')
    """
    def _get(self, **kwargs):
        name, kwargs = super()._get(**kwargs)
        batch = kwargs['batch']
        dataset = batch.dataset or kwargs['batch'].pipeline.dataset
        if dataset is None:
            raise ValueError("Dataset is not set", self)
        return name, dataset, kwargs

    def get(self, **kwargs):
        """ Return a value of a dataset attribute """
        name, dataset, _ = self._get(**kwargs)

        if name is None:
            value = dataset
        elif hasattr(dataset, name):
            value = getattr(dataset, name)
        else:
            raise KeyError("Attribute does not exist in the dataset", name)
        return value

    def assign(self, value, **kwargs):
        """ Assign a value to a dataset attribute """
        name, dataset, _ = self._get(**kwargs)
        if name is None:
            raise ValueError('Assigning a value to D() is not possible.')
        setattr(dataset, name, value)


class R(NamedExpression):
    """ A random value

    Notes
    -----
    If `size` is needed, it should be specified as a named, not a positional argument.

    Examples
    --------
    ::

        R('normal', 0, 1)
        R('poisson', lam=5.5, seed=42, size=3)
        R(['metro', 'taxi', 'bike'], p=[.6, .1, .3], size=10)
    """
    def __init__(self, name, *args, state=None, seed=None, size=None, **kwargs):
        super().__init__(name)
        if isinstance(state, np.random.RandomState):
            self.random_state = state
        else:
            self.random_state = np.random.RandomState(seed)
        self.args = args
        self.kwargs = kwargs

        if not isinstance(size, (type(None), NamedExpression, int, tuple)):
            raise TypeError('size is expected to be int or tuple of int or a named expression')
        self.size = size

    def get(self, size=None, **kwargs):
        """ Return a value of a random variable

        Parameters
        ----------
        size : int, tuple of int
            Output shape. If the given shape is (m, n, k), then m * n * k samples are drawn
            and returned as m x n x k array.
            If size was also specified at instance creation, then output shape is extended from the beginning.
            So `size` is treated like a batch size, while size specified at instantiation is an item size.

        Examples
        --------
        ::

            ne = R('normal', 0, 1, size=(10, 20)))
            value = ne.get(batch)
            # value.shape will be (10, 20)

            value = ne.get(batch, size=30)
            # value.shape will be (30, 10, 20)
            # so size is treated like a batch size
        """
        if not isinstance(size, (type(None), int, tuple)):
            raise TypeError('size is expected to be int or tuple of int')

        name, kwargs = self._get(**kwargs)
        args = self.args

        if not isinstance(name, str):
            args = (name,) + args
            name = 'choice'
        if isinstance(name, str) and hasattr(self.random_state, name):
            name = getattr(self.random_state, name)
        else:
            raise TypeError('An expression should be an int, an iterable or a numpy distribution name')

        args = eval_expr(args, **kwargs)

        size, kwsize = eval_expr((self.size, size), **kwargs)
        if kwsize is not None:
            if size is None:
                size = kwsize
            else:
                if isinstance(size, int):
                    size = (size,)
                if isinstance(kwsize, int):
                    kwsize = (kwsize,)
                size = kwsize + size

        kwargs = {**self.kwargs, 'size': size}
        kwargs = eval_expr(kwargs)

        return name(*args, **kwargs)

    def assign(self, *args, **kwargs):
        """ Assign a value """
        _ = args, kwargs
        raise NotImplementedError("Assigning a value to a random variable is not supported")

    def __repr__(self):
        repr_str = 'R(' + str(self.name)
        if self.args:
            repr_str += ', ' + ', '.join(str(a) for a in self.args)
        if self.kwargs:
            repr_str += ', ' + str(self.kwargs)
        return repr_str + (', size=' + str(self.size) + ')' if self.size else ')')


class W(NamedExpression):
    """ A wrapper which returns the wrapped named expression without evaluating it

    Examples
    --------
    ::

        W(V('variable'))
        W(B(copy=True))
        W(R('normal', 0, 1, size=B('size')))
    """
    def get(self, **kwargs):
        """ Return a wrapped named expression """
        if not isinstance(self.name, NamedExpression):
            raise ValueError("Named expressions is expected, but given %s" % self.name)
        self.name.set_params(**kwargs)
        return self.name

    def assign(self, value, **kwargs):
        """ Assign a value """
        _ = kwargs
        self.name = value # pylint: disable=attribute-defined-outside-init


class P(W):
    """ A wrapper for values passed to actions parallelized with @inbatch_parallel

    Examples
    --------
    Each image in the batch will be rotated at its own angle::

        pipeline
            .rotate(angle=P(R('normal', 0, 1, size=BATCH_SIZE)))

    Without ``P`` all images in the batch will be rotated at the same angle,
    as an angle is randomized across batches only::

        pipeline
            .rotate(angle=R('normal', 0, 1))

    `force_parallel=True` forces recalculation of an argument for each batch item,
    thus

        pipeline
            .rotate(angle=P(R('normal', 0, 1)), force_parallel=True)

    produces different rotation angles for each item in a batch,
    note that `size` parameter of `R` is abscent.

    When `force_parallel=False` (default) the argument of `P` should be an iterable
    with length equal to the batch size

    More examples:

    Generate 3 categorical random samples for each batch item::

        pipeline
            .calc_route(P(R(['metro', 'taxi', 'bike'], p=[.6, 0.1, 0.3], size=3), force_parallel=True))

    Generate random number of random samples for each batch item::

        pipeline
            .some_action(P(R('normal', 0, 1, size=R('randint', 3, 8)), force_parallel=True))

    ``P`` works with arbitrary iterables too::

        pipeline
            .do_something(n=P([1, 2, 3, 4, 5]))

    The first batch item will get ``n=1``, the second ``n=2`` and so on.

    See also
    --------
    :func:`~batchflow.inbatch_parallel`
    """

    def __init__(self, name, mode='w', force_parallel=False):
        super().__init__(name, mode)
        self._fp = force_parallel

    def _get_name(self, **kwargs):
        return self.name

    @staticmethod
    def _get_val(name, **kwargs):
        return name.get(**kwargs) if isinstance(name, NamedExpression) else name

    def get(self, *args, parallel=False, **kwargs):   # pylint:disable=arguments-differ
        """ Calculate and return a value of the expression """
        _ = args

        name, kwargs = self._get(**kwargs)
        batch = kwargs['batch']

        # it's called from the decorator, so values were pre-calculated, just return them
        if parallel:
<<<<<<< HEAD
            name, kwargs = self._get(**kwargs)
            batch = kwargs['batch']
            if self._fp:
                val = np.array([self._get_val(name, **kwargs) for _ in batch])
            else:
                val = self._get_val(name, **kwargs)
                if len(val) < len(batch):
                    raise ValueError('%s returns a value (len=%d) which does not fit the batch size (len=%d)'
                                     % (self, len(val), len(batch)))
            return val
        return self
=======
            # However, we can still have some R-expressions, e.g. for probabilities
            if isinstance(self.name, R):
                return self.name.get(**kwargs, size=batch.size)
            return self.name

        # pre-calculate values to pass them into decorator which takes them one by one
        if isinstance(name, R):
            values = name.get(**kwargs, size=batch.size)
        elif isinstance(name, NamedExpression):
            values = name.get(**kwargs)
        else:
            values = name

        if len(values) != len(batch):
            raise ValueError('%s returns a value (len=%d) which does not fit the batch size (len=%d)'
                                % (self, len(values), len(batch)))

        # return P-expr to be recognized by the decorator
        return P(values)
>>>>>>> 7a89be24

    def assign(self, value, **kwargs):
        """ Assign a value """
        _ = kwargs
        self.name = value # pylint: disable=attribute-defined-outside-init<|MERGE_RESOLUTION|>--- conflicted
+++ resolved
@@ -786,7 +786,6 @@
 
         # it's called from the decorator, so values were pre-calculated, just return them
         if parallel:
-<<<<<<< HEAD
             name, kwargs = self._get(**kwargs)
             batch = kwargs['batch']
             if self._fp:
@@ -798,27 +797,6 @@
                                      % (self, len(val), len(batch)))
             return val
         return self
-=======
-            # However, we can still have some R-expressions, e.g. for probabilities
-            if isinstance(self.name, R):
-                return self.name.get(**kwargs, size=batch.size)
-            return self.name
-
-        # pre-calculate values to pass them into decorator which takes them one by one
-        if isinstance(name, R):
-            values = name.get(**kwargs, size=batch.size)
-        elif isinstance(name, NamedExpression):
-            values = name.get(**kwargs)
-        else:
-            values = name
-
-        if len(values) != len(batch):
-            raise ValueError('%s returns a value (len=%d) which does not fit the batch size (len=%d)'
-                                % (self, len(values), len(batch)))
-
-        # return P-expr to be recognized by the decorator
-        return P(values)
->>>>>>> 7a89be24
 
     def assign(self, value, **kwargs):
         """ Assign a value """
