""" Contains Batch classes for images """
import os
import warnings
from numbers import Number

import numpy as np
from skimage.transform import resize
import scipy.ndimage

import PIL
import PIL.ImageOps
import PIL.ImageChops
import PIL.ImageFilter
import PIL.ImageEnhance

from .batch import Batch
from .decorators import action, apply_transform, inbatch_parallel
from .dsindex import FilesIndex


def get_scipy_transforms():
    """ Returns ``dict`` {'function_name' : function} of functions from scipy.ndimage.

    Function is included if it has 'input : ndarray' or 'input : array_like' in its docstring.
    """
    scipy_transformations = {}
    ref_counter = 1001
    hooks = ['input : ndarray', 'input : array_like']

    for function_name in scipy.ndimage.__dict__['__all__']:
        function = getattr(scipy.ndimage, function_name)
        doc = getattr(function, '__doc__')
        if doc is not None and (hooks[0] in doc or hooks[1] in doc):
            # Re-enumerate references in docs and add missing links
            for i in range(5):
                ref = '[{}]'.format(i)

                if ref in doc[doc.find('References'):]:
                    place = doc.find('Parameters') - 6
                    doc = '\n'.join([doc[:place],
                                     '\n    See [{}]_ for more details.'.format(ref_counter),
                                     doc[place:]])
                if ref in doc:
                    doc = doc.replace(ref, '[{}]'.format(ref_counter))
                    ref_counter += 1
            function.__doc__ = doc

            scipy_transformations[function_name] = function
    return scipy_transformations


def add_methods(transformations=None, prefix='_', suffix='_'):
    """ Bounds given functions to a decorated class

    All bounded methods' names will be extended with ``prefix`` and ``suffix``.
    For example, if ``transformations``={'method_name': method}, ``suffix``='_all' and ``prefix``='_'
    then a decorated class will have '_method_name_all' method.

    Parameters
    ----------
    transformations : dict
        dict of the form {'method_name' : function_to_bound} -- functions to bound to a class
    prefix : str
    suffix : str
    """
    def _decorator(cls):
        for func_name, func in transformations.items():
            method_name = ''.join((prefix, func_name, suffix))
            added_method = staticmethod(func)
            setattr(cls, method_name, added_method)
        return cls
    return _decorator


class BaseImagesBatch(Batch):
    """ Batch class for 2D images.

    Note, that if any class method is wrapped with `@apply_transform` decorator
    than for inner calls (i.e. from other class methods) should be used version
    of desired method with underscores. (For example, if there is a decorated
    `method` than you need to call `_method_` from inside of `other_method`).
    Same is applicable for all child classes of :class:`batch.Batch`.
    """
    components = "images", "labels", "masks"
<<<<<<< HEAD
    formats_lower = ['jpg', 'png', 'jpeg']
    formats = formats_lower + [x.upper() for x in formats_lower]
=======
    # Class-specific defaults for :meth:`.Batch.apply_transform`
    transform_defaults = dict(target='for',
                              init='indices',
                              post='_assemble',
                              src='images',
                              dst='images',
                              all=False)
>>>>>>> 6308531f

    def _make_path(self, ix, src=None):
        """ Compose path.

        Parameters
        ----------
        ix : str
            element's index (filename)
        src : str
            Path to folder with images. Used if `self.index` is not `FilesIndex`.

        Returns
        -------
        path : str
            Full path to an element.
        """

        if isinstance(src, FilesIndex):
            path = src.get_fullpath(ix)
        elif isinstance(self.index, FilesIndex):
            path = self.index.get_fullpath(ix)
        else:
            path = os.path.join(src, str(ix))
        return path

    def _load_image(self, ix, src=None, fmt=None, dst="images"):
        """ Loads image.

        .. note:: Please note that ``dst`` must be ``str`` only, sequence is not allowed here.

        Parameters
        ----------
        src : str, dataset.FilesIndex, None
            path to the folder with an image. If src is None then it is determined from the index.
        dst : str
            Component to write images to.
        fmt : str
            Format of the an image

        Raises
        ------
        NotImplementedError
            If this method is not defined in a child class
        """
        _ = self, ix, src, dst, fmt
        raise NotImplementedError("Must be implemented in a child class")

    @action
    def load(self, *args, src=None, fmt=None, dst=None, **kwargs):
        """ Load data.

        .. note:: if `fmt='images'` than ``components`` must be a single component (str).
        .. note:: All parameters must be named only.

        Parameters
        ----------
        src : str, None
            Path to the folder with data. If src is None then path is determined from the index.
        fmt : {'image', 'blosc', 'csv', 'hdf5', 'feather'}
            Format of the file to download.
        dst : str, sequence
            components to download.
        """
        if fmt == 'image':
            return self._load_image(src, fmt=fmt, dst=dst)
        elif fmt == 'mask':
            return self._load_mask(src=None, dst='masks')
        return super().load(src=src, fmt=fmt, dst=dst, *args, **kwargs)


    def _dump_image(self, ix, src='images', dst=None, fmt=None):
        """ Saves image to dst.

        .. note:: Please note that ``src`` must be ``str`` only, sequence is not allowed here.

        Parameters
        ----------
        src : str
            Component to get images from.
        dst : str
            Folder where to dump. If dst is None then it is determined from index.

        Raises
        ------
        NotImplementedError
            If this method is not defined in a child class
        """
        _ = self, ix, src, dst, fmt
        raise NotImplementedError("Must be implemented in a child class")

    @action
    def dump(self, *args, dst=None, fmt=None, components="images", **kwargs):
        """ Dump data.

        .. note:: If `fmt='images'` than ``dst`` must be a single component (str).

        .. note:: All parameters must be named only.

        Parameters
        ----------
        dst : str, None
            Path to the folder where to dump. If dst is None then path is determined from the index.
        fmt : {'image', 'blosc', 'csv', 'hdf5', 'feather'}
            Format of the file to save.
        components : str, sequence
            Components to save.
        ext: str
            Format to save images to.

        Returns
        -------
        self
        """
        if fmt == 'image':
            return self._dump_image(components, dst, fmt=kwargs.pop('ext'))
        return super().dump(dst=dst, fmt=fmt, components=components, *args, **kwargs)


@add_methods(transformations={**get_scipy_transforms(),
                              'pad': np.pad,
                              'resize': resize}, prefix='_sp_', suffix='_')
class ImagesBatch(BaseImagesBatch):
    """ Batch class for 2D images.

    Images are stored as numpy arrays of PIL.Image.

    PIL.Image has the following system of coordinates::

                           X
          0 -------------- >
          |
          |
          |  images's pixels
          |
          |
        Y v

    Pixel's position is defined as (x, y)

    Note, that if any class method is wrapped with `@apply_transform` decorator
    than for inner calls (i.e. from other class methods) should be used version
    of desired method with underscores. (For example, if there is a decorated
    `method` than you need to call `_method_` from inside of `other_method`).
    Same is applicable for all child classes of :class:`batch.Batch`.
    """

    @classmethod
    def _get_image_shape(cls, image):
        if isinstance(image, PIL.Image.Image):
            return image.size
        return image.shape[:2]

    @property
    def image_shape(self):
        """: tuple - shape of the image"""
        _, shapes_count = np.unique([image.size for image in self.images], return_counts=True, axis=0)
        if len(shapes_count) == 1:
            if isinstance(self.images[0], PIL.Image.Image):
                return (*self.images[0].size, len(self.images[0].getbands()))
            return self.images[0].shape
        raise RuntimeError('Images have different shapes')

    @inbatch_parallel(init='indices', post='_assemble')
    def _load_image(self, ix, src=None, fmt=None, dst="images"):
        """ Loads image

        .. note:: Please note that ``dst`` must be ``str`` only, sequence is not allowed here.

        Parameters
        ----------
        src : str, dataset.FilesIndex, None
            Path to the folder with an image. If src is None then it is determined from the index.
        dst : str
            Component to write images to.
        fmt : str
            Format of an image.
        """
        return PIL.Image.open(self._make_path(ix, src))

    @inbatch_parallel(init='indices')
    def _dump_image(self, ix, src='images', dst=None, fmt=None):
        """ Saves image to dst.

        .. note:: Please note that ``src`` must be ``str`` only, sequence is not allowed here.

        Parameters
        ----------
        src : str
            Component to get images from.
        dst : str
            Folder where to dump.
        fmt : str
            Format of saved image.
        """
        if dst is None:
            raise RuntimeError('You must specify `dst`')
        image = self.get(ix, src)
        ix = str(ix) + '.' + fmt if fmt is not None else str(ix)
        image.save(os.path.join(dst, ix))

    def _assemble_component(self, result, *args, component='images', **kwargs):
        """ Assemble one component after parallel execution.

        Parameters
        ----------
        result : sequence, array_like
            Results after inbatch_parallel.
        component : str
            component to assemble
        """
        if isinstance(result[0], PIL.Image.Image):
            setattr(self, component, np.asarray(result, dtype=object))
        else:
            try:
                setattr(self, component, np.stack(result))
            except ValueError:
                array_result = np.empty(len(result), dtype=object)
                array_result[:] = result
                setattr(self, component, array_result)

    @apply_transform
    def to_array(self, image, dtype=None, channels='last'):
        """ Converts batch images to np.ndarray format

        Parameters
        ----------
        src : str
            Component to get images from. Default is 'images'.
        dst : str
            Component to write images to. Default is 'images'.
        """
        image = np.array(image)
        if len(image.shape) == 2:
            image = image[:, :, np.newaxis]

        if channels != 'last':
            image = np.moveaxis(image, -1, 0)

        if dtype is not None:
            image = image.astype(dtype)

        return image

    @apply_transform
    def to_pil(self, image, mode=None):
        """converts images in Batch to PIL format

        Parameters
        ----------
        src : str
            Component to get images from. Default is 'images'.
        dst : str
            Component to write images to. Default is 'images'.
        """
        if isinstance(image, PIL.Image.Image):
            return image

        if mode is None:
            if len(image.shape) == 2:
                mode = 'L'
            elif len(image.shape) == 3:
                if image.shape[-1] == 3:
                    mode = 'RGB'
                elif image.shape[-1] == 1:
                    mode = 'L'
                    image = image[:, :, 0]
                elif image.shape[-1] == 2:
                    mode = 'LA'
                elif image.shape[-1] == 4:
                    mode = 'RGBA'
            else:
                raise ValueError('Unknown image type as image has', image.shape[-1], 'channels')
        elif mode == 'L' and len(image.shape) == 3:
            image = image[..., 0]
        return PIL.Image.fromarray(image, mode)

    def _calc_origin(self, image_shape, origin, background_shape):
        """ Calculate coordinate of the input image with respect to the background.

        Parameters
        ----------
        image_shape : sequence
            shape of the input image.
        origin : array_like, sequence, {'center', 'top_left', 'top_right', 'bottom_left', 'bottom_right', 'random'}
            Position of the input image with respect to the background. Can be one of:
                - 'center' - place the center of the input image on the center of the background and crop
                  the input image accordingly.
                - 'top_left' - place the upper-left corner of the input image on the upper-left of the background
                  and crop the input image accordingly.
                - 'top_right' - crop an image such that upper-right corners of
                  an image and the cropping box coincide
                - 'bottom_left' - crop an image such that lower-left corners of
                  an image and the cropping box coincide
                - 'bottom_right' - crop an image such that lower-right corners of
                  an image and the cropping box coincide
                - 'random' - place the upper-left corner of the input image on the randomly sampled position
                  in the background. Position is sampled uniformly such that there is no need for cropping.
                - other - sequence of ints or sequence of floats in [0, 1) interval;
                  place the upper-left corner of the input image on the given position in the background.
                  If `origin` is a sequence of floats in [0, 1), it defines a relative position of
                  the origin in a valid region of image.

        background_shape : sequence
            shape of the background image.

        Returns
        -------
        sequence : calculated origin in the form (column, row)
        """
        if isinstance(origin, str):
            if origin == 'top_left':
                origin = 0, 0
            elif origin == 'top_right':
                origin = (background_shape[0]-image_shape[0]+1, 0)
            elif origin == 'bottom_left':
                origin = (0, background_shape[1]-image_shape[1]+1)
            elif origin == 'bottom_right':
                origin = (background_shape[0]-image_shape[0]+1,
                          background_shape[1]-image_shape[1]+1)
            elif origin == 'center':
                origin = np.maximum(0, np.asarray(background_shape) - image_shape) // 2
            elif origin == 'random':
                origin = (np.random.randint(background_shape[0]-image_shape[0]+1),
                          np.random.randint(background_shape[1]-image_shape[1]+1))
            else:
                raise ValueError("If string, origin should be one of ['center', 'top_left', 'top_right', "
                                 "'bottom_left', 'bottom_right', 'random']. Got '{}'.".format(origin))
        elif all(0 <= elem < 1 for elem in origin):
            region = ((background_shape[0]-image_shape[0]+1),
                      (background_shape[1]-image_shape[1]+1))
            origin = np.asarray(origin) * region
        elif not all(isinstance(elem, int) for elem in origin):
            raise ValueError('If not a string, origin should be either a sequence of ints or sequence of '
                             'floats in [0, 1) interval. Got {}'.format(origin))

        return np.asarray(origin, dtype=np.int)

    @apply_transform
    def scale(self, image, factor, preserve_shape=False, origin='center', resample=0):
        """ Scale the content of each image in the batch.

        Resulting shape is obtained as original_shape * factor.

        Parameters
        -----------
        factor : float, sequence
            resulting shape is obtained as original_shape * factor

            - float - scale all axes with the given factor
            - sequence (factor_1, factort_2, ...) - scale each axis with the given factor separately

        preserve_shape : bool
            whether to preserve the shape of the image after scaling

        origin : array-like, {'center', 'top_left', 'top_right', 'bottom_left', 'bottom_right', 'random'}
            Relevant only if `preserve_shape` is True.
            If `scale` < 1, defines position of the scaled image with respect to the original one's shape.
            If `scale` > 1, defines position of cropping box.

            Can be one of:

            - 'center' - place the center of the input image on the center of the background and crop
              the input image accordingly.
            - 'top_left' - place the upper-left corner of the input image on the upper-left of the background
              and crop the input image accordingly.
            - 'top_right' - crop an image such that upper-right corners of
              an image and the cropping box coincide
            - 'bottom_left' - crop an image such that lower-left corners of
              an image and the cropping box coincide
            - 'bottom_right' - crop an image such that lower-right corners of
              an image and the cropping box coincide
            - 'random' - place the upper-left corner of the input image on the randomly sampled position
              in the background. Position is sampled uniformly such that there is no need for cropping.
            - array_like - sequence of ints or sequence of floats in [0, 1) interval;
              place the upper-left corner of the input image on the given position in the background.
              If `origin` is a sequence of floats in [0, 1), it defines a relative position
              of the origin in a valid region of image.

        resample: int
            Parameter passed to PIL.Image.resize. Interpolation order
        src : str
            Component to get images from. Default is 'images'.
        dst : str
            Component to write images to. Default is 'images'.
        p : float
            Probability of applying the transform. Default is 1.

        Notes
        -----
        Using 'random' option for origin with `src` as list with multiple elements will not result in same crop for each
        element, as origin will be sampled independently for each `src` element.
        To randomly sample same origin for a number of components, use `R` named expression for `origin` argument.

        Returns
        -------
        self
        """
        original_shape = self._get_image_shape(image)
        rescaled_shape = list(np.int32(np.ceil(np.asarray(original_shape)*factor)))
        rescaled_image = image.resize(rescaled_shape, resample=resample)
        if preserve_shape:
            rescaled_image = self._preserve_shape(original_shape, rescaled_image, origin)
        return rescaled_image

    @apply_transform
    def crop(self, image, origin, shape, crop_boundaries=False):
        """ Crop an image.

        Extract image data from the window of the size given by `shape` and placed at `origin`.

        Parameters
        ----------
        origin : sequence, str
            Location of the cropping box. See :meth:`.ImagesBatch._calc_origin` for details.
        shape : sequence
            crop size in the form of (rows, columns)
        crop_boundaries : bool
            If `True` then crop is got only from image's area. Shape of the crop might diverge with the passed one
        src : str
            Component to get images from. Default is 'images'.
        dst : str
            Component to write images to. Default is 'images'.
        p : float
            Probability of applying the transform. Default is 1.

        Notes
        -----
        Using 'random' origin with `src` as list with multiple elements will not result in same crop for each
        element, as origin will be sampled independently for each `src` element.
        To randomly sample same origin for a number of components, use `R` named expression for `origin` argument.
        """
        origin = self._calc_origin(shape, origin, image.size)
        right_bottom = origin + shape

        if crop_boundaries:
            out_of_boundaries = origin < 0
            origin[out_of_boundaries] = 0

            image_shape = np.asarray(image.size)
            out_of_boundaries = right_bottom > image_shape
            right_bottom[out_of_boundaries] = image_shape[out_of_boundaries]

        return image.crop((*origin, *right_bottom))

    @apply_transform
    def put_on_background(self, image, background, origin, mask=None):
        """ Put an image on a background at given origin

        Parameters
        ----------
        background : PIL.Image, np.ndarray of np.uint8
            Blank background to put image on.
        origin : sequence, str
            Location of the cropping box. See :meth:`.ImagesBatch._calc_origin` for details.
        mask : None, PIL.Image, np.ndarray of np.uint8
            mask passed to PIL.Image.paste

        Notes
        -----
        Using 'random' origin with `src` as list with multiple elements will not result in same crop for each
        element, as origin will be sampled independently for each `src` element.
        To randomly sample same origin for a number of components, use `R` named expression for `origin` argument.
        """
        if not isinstance(background, PIL.Image.Image):
            background = PIL.Image.fromarray(background)
        else:
            background = background.copy()

        if not isinstance(mask, PIL.Image.Image):
            mask = PIL.Image.fromarray(mask) if mask is not None else None

        origin = list(self._calc_origin(self._get_image_shape(image), origin,
                                        self._get_image_shape(background)))

        background.paste(image, origin, mask)

        return background

    def _preserve_shape(self, original_shape, transformed_image, origin='center'):
        """ Change the transformed image's shape by cropping and adding empty pixels to fit the shape of original image.

        Parameters
        ----------
        original_shape : sequence
        transformed_image : np.ndarray
        input_origin : array-like, {'center', 'top_left', 'random'}
            Position of the scaled image with respect to the original one's shape.
            - 'center' - place the center of the input image on the center of the background and crop
                         the input image accordingly.
            - 'top_left' - place the upper-left corner of the input image on the upper-left of the background
                           and crop the input image accordingly.
            - 'top_right' - crop an image such that upper-right corners of
                            an image and the cropping box coincide
            - 'bottom_left' - crop an image such that lower-left corners of
                              an image and the cropping box coincide
            - 'bottom_right' - crop an image such that lower-right corners of
                               an image and the cropping box coincide
            - 'random' - place the upper-left corner of the input image on the randomly sampled position
                         in the background. Position is sampled uniformly such that there is no need for cropping.
            - array_like - sequence of ints or sequence of floats in [0, 1) interval;
                           place the upper-left corner of the input image on the given position in the background.
                           If `origin` is a sequence of floats in [0, 1), it defines a relative position
                           of the origin in a valid region of image.
        crop_origin: array-like, {'center', 'top_left', 'random'}
            Position of crop from transformed image.
            Has same values as `input_origin`.

        Returns
        -------
        np.ndarray : image after described actions
        """
        transformed_shape = self._get_image_shape(transformed_image)
        if np.any(np.array(transformed_shape) < np.array(original_shape)):
            n_channels = len(transformed_image.getbands())
            if n_channels == 1:
                background = np.zeros(original_shape, dtype=np.uint8)
            else:
                background = np.zeros((*original_shape, n_channels), dtype=np.uint8)
            return self._put_on_background_(transformed_image, background, origin)
        return self._crop_(transformed_image, origin, original_shape, True)

    @apply_transform
    def filter(self, image, mode, *args, **kwargs):
        """ Filters an image. Calls ``image.filter(getattr(PIL.ImageFilter, mode)(*args, **kwargs))``.

        For more details see `ImageFilter <http://pillow.readthedocs.io/en/stable/reference/ImageFilter.html>_`.

        Parameters
        ----------
        mode : str
            Name of the filter.
        src : str
            Component to get images from. Default is 'images'.
        dst : str
            Component to write images to. Default is 'images'.
        p : float
            Probability of applying the transform. Default is 1.
        """
        return image.filter(getattr(PIL.ImageFilter, mode)(*args, **kwargs))

    @apply_transform
    def transform(self, image, *args, **kwargs):
        """ Calls ``image.transform(*args, **kwargs)``.

        For more information see
        `<http://pillow.readthedocs.io/en/stable/reference/Image.html#PIL.Image.Image.transform>_`.

        Parameters
        ----------
        src : str
            Component to get images from. Default is 'images'.
        dst : str
            Component to write images to. Default is 'images'.
        p : float
            Probability of applying the transform. Default is 1.
        """
        size = kwargs.pop('size', self._get_image_shape(image))
        return image.transform(*args, size=size, **kwargs)

    @apply_transform
    def resize(self, image, size, *args, **kwargs):
        """ Calls ``image.resize(*args, **kwargs)``.

        For more details see `<https://pillow.readthedocs.io/en/stable/reference/Image.html#PIL.Image.Image.resize>_`.

        Parameters
        ----------
        size : tuple
            the resulting size of the image. If one of the components of tuple is None,
            corresponding dimension will be proportionally resized.
        src : str
            Component to get images from. Default is 'images'.
        dst : str
            Component to write images to. Default is 'images'.
        p : float
            Probability of applying the transform. Default is 1.
        """
        if size[0] is None and size[1] is None:
            raise ValueError('At least one component of the parameter "size" must be a number.')
        if size[0] is None:
            new_size = (int(image.size[0] * size[1] / image.size[1]), size[1])
        elif size[1] is None:
            new_size = (size[0], int(image.size[1] * size[0] / image.size[0]))
        else:
            new_size = size

        return image.resize(new_size, *args, **kwargs)

    @apply_transform
    def shift(self, image, offset, mode='const'):
        """ Shifts an image.

        Parameters
        ----------
        offset : (Number, Number)
        mode : {'const', 'wrap'}
            How to fill borders
        src : str
            Component to get images from. Default is 'images'.
        dst : str
            Component to write images to. Default is 'images'.
        p : float
            Probability of applying the transform. Default is 1.
        """
        if mode == 'const':
            image = image.transform(size=image.size,
                                    method=PIL.Image.AFFINE,
                                    data=(1, 0, -offset[0], 0, 1, -offset[1]))
        elif mode == 'wrap':
            image = PIL.ImageChops.offset(image, *offset)
        else:
            raise ValueError("mode must be one of ['const', 'wrap']")
        return image

    @apply_transform
    def pad(self, image, *args, **kwargs):
        """ Calls ``PIL.ImageOps.expand``.

        For more details see `<http://pillow.readthedocs.io/en/stable/reference/ImageOps.html#PIL.ImageOps.expand>`_.

        Parameters
        ----------
        offset : sequence
            Size of the borders in pixels. The order is (left, top, right, bottom).
        mode : {'const', 'wrap'}
            Filling mode
        src : str
            Component to get images from. Default is 'images'.
        dst : str
            Component to write images to. Default is 'images'.
        p : float
            Probability of applying the transform. Default is 1.
        """
        return PIL.ImageOps.expand(image, *args, **kwargs)

    @apply_transform
    def rotate(self, image, *args, **kwargs):
        """ Rotates an image.

            kwargs are passed to PIL.Image.rotate

        Parameters
        ----------
        angle: Number
            In degrees counter clockwise.
        resample: int
            Interpolation order
        expand: bool
            Whether to expand the output to hold the whole image. Default is False.
        center: (Number, Number)
            Center of rotation. Default is the center of the image.
        src : str
            Component to get images from. Default is 'images'.
        dst : str
            Component to write images to. Default is 'images'.
        p : float
            Probability of applying the transform. Default is 1.
        """
        return image.rotate(*args, **kwargs)

    @apply_transform
    def flip(self, image, mode='lr'):
        """ Flips image.

        Parameters
        ----------
        mode : {'lr', 'ud'}

            - 'lr' - apply the left/right flip
            - 'ud' - apply the upside/down flip
        src : str
            Component to get images from. Default is 'images'.
        dst : str
            Component to write images to. Default is 'images'.
        p : float
            Probability of applying the transform. Default is 1.
        """
        if mode == 'lr':
            return PIL.ImageOps.mirror(image)
        return PIL.ImageOps.flip(image)

    @apply_transform
    def invert(self, image, channels='all'):
        """ Invert givn channels.

        Parameters
        ----------
        channels : int, sequence
            Indices of the channels to invert.
        src : str
            Component to get images from. Default is 'images'.
        dst : str
            Component to write images to. Default is 'images'.
        p : float
            Probability of applying the transform. Default is 1.
        """
        if channels == 'all':
            image = PIL.ImageChops.invert(image)
        else:
            bands = list(image.split())
            channels = (channels,) if isinstance(channels, Number) else channels
            for channel in channels:
                bands[channel] = PIL.ImageChops.invert(bands[channel])
            image = PIL.Image.merge('RGB', bands)
        return image

    @apply_transform
    def salt(self, image, p_noise=.015, color=255, size=(1, 1)):
        """ Set random pixel on image to givan value.

        Every pixel will be set to ``color`` value with probability ``p_noise``.

        Parameters
        ----------
        p_noise : float
            Probability of salting a pixel.
        color : float, int, sequence, callable
            Color's value.

            - int, float, sequence -- value of color
            - callable -- color is sampled for every chosen pixel (rules are the same as for int, float and sequence)
        size : int, sequence of int, callable
            Size of salt

            - int -- square salt with side ``size``
            - sequence -- recangular salt in the form (row, columns)
            - callable -- size is sampled for every chosen pixel (rules are the same as for int and sequence)
        src : str
            Component to get images from. Default is 'images'.
        dst : str
            Component to write images to. Default is 'images'.
        p : float
            Probability of applying the transform. Default is 1.
        """
        mask_size = np.asarray(self._get_image_shape(image))
        mask_salt = np.random.binomial(1, p_noise, size=mask_size).astype(bool)
        image = np.array(image)
        if isinstance(size, (tuple, int)) and size in [1, (1, 1)] and not callable(color):
            image[mask_salt] = color
        else:
            size_lambda = size if callable(size) else lambda: size
            color_lambda = color if callable(color) else lambda: color
            mask_salt = np.where(mask_salt)
            for i in range(len(mask_salt[0])):
                current_size = size_lambda()
                current_size = (current_size, current_size) if isinstance(current_size, Number) else current_size
                left_top = np.asarray((mask_salt[0][i], mask_salt[1][i]))
                right_bottom = np.minimum(left_top + current_size, self._get_image_shape(image))
                image[left_top[0]:right_bottom[0], left_top[1]:right_bottom[1]] = color_lambda()

        return PIL.Image.fromarray(image)

    @apply_transform
    def clip(self, image, low=0, high=255):
        """ Truncate image's pixels.

        Parameters
        ----------
        low : int, float, sequence
            Actual pixel's value is equal max(value, low). If sequence is given, then its length must coincide
            with the number of channels in an image and each channel is thresholded separately
        high : int, float, sequence
            Actual pixel's value is equal min(value, high). If sequence is given, then its length must coincide
            with the number of channels in an image and each channel is thresholded separately
        src : str
            Component to get images from. Default is 'images'.
        dst : str
            Component to write images to. Default is 'images'.
        p : float
            Probability of applying the transform. Default is 1.
        """
        if isinstance(low, Number):
            low = tuple([low]*3)
        if isinstance(high, Number):
            high = tuple([high]*3)

        high = PIL.Image.new('RGB', image.size, high)
        low = PIL.Image.new('RGB', image.size, low)
        return PIL.ImageChops.lighter(PIL.ImageChops.darker(image, high), low)

    @apply_transform
    def enhance(self, image, layout='hcbs', factor=(1, 1, 1, 1)):
        """ Apply enhancements from PIL.ImageEnhance to the image.

        Parameters
        ----------
        layout : str
            defines layout of operations, default is `hcbs`:
            h - color
            c - contrast
            b - brightness
            s - sharpness

        factor : float or tuple of float
            factor of enhancement for each operation listed in `layout`.
        """
        enhancements = {
            'h': 'Color',
            'c': 'Contrast',
            'b': 'Brightness',
            's': 'Sharpness'
        }

        if isinstance(factor, float):
            factor = (factor,) * len(layout)
        if len(layout) != len(factor):
            raise ValueError("'layout' and 'factor' should be of same length!")

        for alias, multiplier in zip(layout, factor):
            enhancement = enhancements.get(alias)
            if enhancement is None:
                raise ValueError('Unknown enhancement alias: ', alias)
            image = getattr(PIL.ImageEnhance, enhancement)(image).enhance(multiplier)

        return image

    @apply_transform
    def multiply(self, image, multiplier=1., clip=False, preserve_type=False):
        """ Multiply each pixel by the given multiplier.

        Parameters
        ----------
        multiplier : float, sequence
        clip : bool
            whether to force image's pixels to be in [0, 255] or [0, 1.]
        preserve_type : bool
            Whether to preserve ``dtype`` of transformed images.
            If ``False`` is given then the resulting type will be ``np.float``.
        src : str
            Component to get images from. Default is 'images'.
        dst : str
            Component to write images to. Default is 'images'.
        p : float
            Probability of applying the transform. Default is 1.
        """
        multiplier = np.float32(multiplier)
        if isinstance(image, PIL.Image.Image):
            if preserve_type is False:
                warnings.warn("Note that some info might be lost during `multiply` transformation since PIL.image "
                              "stores data as `np.uint8`. To suppress this warning, use `preserve_type=True` or "
                              "consider using `to_array` action before multiplication.")
            return PIL.Image.fromarray(np.clip(multiplier*np.asarray(image), 0, 255).astype(np.uint8))
        dtype = image.dtype if preserve_type else np.float
        if clip:
            image = np.clip(multiplier*image, 0, 255 if dtype == np.uint8 else 1.)
        else:
            image = multiplier * image
        return image.astype(dtype)

    @apply_transform
    def add(self, image, term=1., clip=False, preserve_type=False):
        """ Add term to each pixel.

        Parameters
        ----------
        term : float, sequence
        clip : bool
            whether to force image's pixels to be in [0, 255] or [0, 1.]
        preserve_type : bool
            Whether to preserve ``dtype`` of transformed images.
            If ``False`` is given then the resulting type will be ``np.float``.
        src : str
            Component to get images from. Default is 'images'.
        dst : str
            Component to write images to. Default is 'images'.
        p : float
            Probability of applying the transform. Default is 1.
        """
        term = np.float32(term)
        if isinstance(image, PIL.Image.Image):
            return PIL.Image.fromarray(np.clip(term+np.asarray(image), 0, 255).astype(np.uint8))
        dtype = image.dtype if preserve_type else np.float
        if clip:
            image = np.clip(term+image, 0, 255 if dtype == np.uint8 else 1.)
        else:
            image = term + image
        return image.astype(dtype)

    @apply_transform
    def pil_convert(self, image, mode="L"):
        """ Convert image. Actually calls ``image.convert(mode)``.

        Parameters
        ----------
        mode : str
            Pass 'L' to convert to grayscale
        src : str
            Component to get images from. Default is 'images'.
        dst : str
            Component to write images to. Default is 'images'.
        p : float
            Probability of applying the transform. Default is 1.
        """
        return image.convert(mode)

    @apply_transform
    def posterize(self, image, bits=4):
        """ Posterizes image.

        More concretely, it quantizes pixels' values so that they have``2^bits`` colors

        Parameters
        ----------
        bits : int
            Number of bits used to store a color's component.
        src : str
            Component to get images from. Default is 'images'.
        dst : str
            Component to write images to. Default is 'images'.
        p : float
            Probability of applying the transform. Default is 1.
        """
        return PIL.ImageOps.posterize(image, bits)

    @apply_transform
    def cutout(self, image, origin, shape, color):
        """ Fills given areas with color

        .. note:: It is assumed that ``origins``, ``shapes`` and ``colors`` have the same length.

        Parameters
        ----------
        origin : sequence, str
            Location of the cropping box. See :meth:`.ImagesBatch._calc_origin` for details.
        shape : sequence, int
            Shape of a filled box. Can be one of:
                - sequence - crop size in the form of (rows, columns)
                - int - shape has squared form

        color : sequence, number
            Color of a filled box. Can be one of:

            - sequence - (r,g,b) form
            - number - grayscale
        src : str
            Component to get images from. Default is 'images'.
        dst : str
            Component to write images to. Default is 'images'.
        p : float
            Probability of applying the transform. Default is 1.

        Notes
        -----
        Using 'random' origin with `src` as list with multiple elements will not result in same crop for each
        element, as origin will be sampled independently for each `src` element.
        To randomly sample same origin for a number of components, use `R` named expression for `origin` argument.
        """
        image = image.copy()
        shape = (shape, shape) if isinstance(shape, Number) else shape
        origin = self._calc_origin(shape, origin, self._get_image_shape(image))
        color = (color, color, color) if isinstance(color, Number) else color
        image.paste(PIL.Image.new('RGB', tuple(shape), tuple(color)), tuple(origin))
        return image

    def _assemble_patches(self, patches, *args, dst, **kwargs):
        """ Assembles patches after parallel execution.

        Parameters
        ----------
        patches : sequence
            Patches to gather. pathces.shape must be like (batch.size, patches_i, patch_height, patch_width, n_channels)
        dst : str
            Component to put patches in.
        """
        _ = args, kwargs
        new_items = np.concatenate(patches)
        setattr(self, dst, new_items)

    @action
    @inbatch_parallel(init='indices', post='_assemble_patches')
    def split_to_patches(self, ix, patch_shape, stride=1, drop_last=False, src='images', dst=None):
        """ Splits image to patches.

        Small images with the same shape (``patch_shape``) are cropped from the original one with stride ``stride``.

        Parameters
        ----------
        patch_shape : int, sequence
            Patch's shape in the from (rows, columns). If int is given then patches have square shape.
        stride : int, square
            Step of the moving window from which patches are cropped. If int is given then the window has square shape.
        drop_last : bool
            Whether to drop patches whose window covers area out of the image.
            If False is passed then these patches are cropped from the edge of an image. See more in tutorials.
        src : str
            Component to get images from. Default is 'images'.
        dst : str
            Component to write images to. Default is 'images'.
        p : float
            Probability of applying the transform. Default is 1.
        """
        _ = dst
        image = self.get(ix, src)
        image_shape = self._get_image_shape(image)
        image = np.array(image)
        stride = (stride, stride) if isinstance(stride, Number) else stride
        patch_shape = (patch_shape, patch_shape) if isinstance(patch_shape, Number) else patch_shape
        patches = []

        def _iterate_columns(row_from, row_to):
            column = 0
            while column < image_shape[1]-patch_shape[1]+1:
                patches.append(PIL.Image.fromarray(image[row_from:row_to, column:column+patch_shape[1]]))
                column += stride[1]
            if not drop_last and column + patch_shape[1] != image_shape[1]:
                patches.append(PIL.Image.fromarray(image[row_from:row_to,
                                                         image_shape[1]-patch_shape[1]:image_shape[1]]))

        row = 0
        while row < image_shape[0]-patch_shape[0]+1:
            _iterate_columns(row, row+patch_shape[0])
            row += stride[0]
        if not drop_last and row + patch_shape[0] != image_shape[0]:
            _iterate_columns(image_shape[0]-patch_shape[0], image_shape[0])

        return np.array(patches, dtype=object)

    @apply_transform
    def additive_noise(self, image, noise, clip=False, preserve_type=False):
        """ Add additive noise to an image.

        Parameters
        ----------
        noise : callable
            Distribution. Must have ``size`` parameter.
        clip : bool
            whether to force image's pixels to be in [0, 255] or [0, 1.]
        preserve_type : bool
            Whether to preserve ``dtype`` of transformed images.
            If ``False`` is given then the resulting type will be ``np.float``.
        src : str
            Component to get images from. Default is 'images'.
        dst : str
            Component to write images to. Default is 'images'.
        p : float
            Probability of applying the transform. Default is 1.
        """
        noise = noise(size=(*image.size, len(image.getbands())) if isinstance(image, PIL.Image.Image) else image.shape)
        return self._add_(image, noise, clip, preserve_type)

    @apply_transform
    def multiplicative_noise(self, image, noise, clip=False, preserve_type=False):
        """ Add multiplicative noise to an image.

        Parameters
        ----------
        noise : callable
            Distribution. Must have ``size`` parameter.
        clip : bool
            whether to force image's pixels to be in [0, 255] or [0, 1.]
        preserve_type : bool
            Whether to preserve ``dtype`` of transformed images.
            If ``False`` is given then the resulting type will be ``np.float``.
        src : str
            Component to get images from. Default is 'images'.
        dst : str
            Component to write images to. Default is 'images'.
        p : float
            Probability of applying the transform. Default is 1.
        """
        noise = noise(size=(*image.size, len(image.getbands())) if isinstance(image, PIL.Image.Image) else image.shape)
        return self._multiply_(image, noise, clip, preserve_type)

    @apply_transform
    def elastic_transform(self, image, alpha, sigma, **kwargs):
        """ Deformation of images as described by Simard, Steinkraus and Platt, `Best Practices for Convolutional
        Neural Networks applied to Visual Document Analysis <http://cognitivemedium.com/assets/rmnist/Simard.pdf>_`.

        Code slightly differs from `<https://gist.github.com/chsasank/4d8f68caf01f041a6453e67fb30f8f5a>`_.

        Parameters
        ----------
        alpha : number
            maximum of vectors' norms.
        sigma : number
            Smooth factor.
        src : str
            Component to get images from. Default is 'images'.
        dst : str
            Component to write images to. Default is 'images'.
        p : float
            Probability of applying the transform. Default is 1.
        """
        image = np.array(image)
        # full shape is needed
        shape = image.shape
        if len(shape) == 2:
            image = image[..., None]
            shape = image.shape

        kwargs.setdefault('mode', 'constant')
        kwargs.setdefault('cval', 0)

        column_shift = self._sp_gaussian_filter_(np.random.uniform(-1, 1, size=shape), sigma, **kwargs) * alpha
        row_shift = self._sp_gaussian_filter_(np.random.uniform(-1, 1, size=shape), sigma, **kwargs) * alpha

        row, column, channel = np.meshgrid(range(shape[0]), range(shape[1]), range(shape[2]))

        indices = (column + column_shift, row + row_shift, channel)

        distored_image = self._sp_map_coordinates_(image, indices, order=1, mode='reflect')

        if shape[-1] == 1:
            return PIL.Image.fromarray(np.uint8(distored_image.reshape(image.shape))[..., 0])
        return PIL.Image.fromarray(np.uint8(distored_image.reshape(image.shape)))<|MERGE_RESOLUTION|>--- conflicted
+++ resolved
@@ -82,10 +82,8 @@
     Same is applicable for all child classes of :class:`batch.Batch`.
     """
     components = "images", "labels", "masks"
-<<<<<<< HEAD
     formats_lower = ['jpg', 'png', 'jpeg']
     formats = formats_lower + [x.upper() for x in formats_lower]
-=======
     # Class-specific defaults for :meth:`.Batch.apply_transform`
     transform_defaults = dict(target='for',
                               init='indices',
@@ -93,7 +91,6 @@
                               src='images',
                               dst='images',
                               all=False)
->>>>>>> 6308531f
 
     def _make_path(self, ix, src=None):
         """ Compose path.
