""" Contains helper functions """
import sys
import copy
import math
from functools import wraps
import tqdm

import numpy as np
import pandas as pd
from matplotlib import pyplot as plt
from matplotlib import colors as mcolors

from .named_expr import NamedExpression, eval_expr


def is_iterable(obj):
    """ Check if an object is a sequence """
    if isinstance(obj, str):
        return False
    try:
        iter(obj)
    except TypeError:
        return False
    return True


def partialmethod(func, *frozen_args, **frozen_kwargs):
    """Wrap a method with partial application of given positional and keyword
    arguments.

    Parameters
    ----------
    func : callable
        A method to wrap.
    frozen_args : misc
        Fixed positional arguments.
    frozen_kwargs : misc
        Fixed keyword arguments.

    Returns
    -------
    method : callable
        Wrapped method.
    """
    @wraps(func)
    def method(self, *args, **kwargs):
        """Wrapped method."""
        return func(self, *frozen_args, *args, **frozen_kwargs, **kwargs)
    return method

def copy1(data):
    """ Copy data exactly 1 level deep """
    if isinstance(data, tuple):
        out = tuple(_copy1_list(data))
    elif isinstance(data, list):
        out = _copy1_list(data)
    elif isinstance(data, dict):
        out = _copy1_dict(data)
    else:
        out = copy.copy(data)
    return out

def _copy1_list(data):
    return [copy.copy(item) for item in data]

def _copy1_dict(data):
    return dict((key, copy.copy(item)) for key, item in data.items())


def plot_results_by_config(results, variables, figsize=None, layout=None, **kwargs):
    """
    Given results from Research.run() draws plots of specified variables for all configs

    Parameters
    ----------
    results : pandas.DataFrame
        results produced by Research.run()
    variables : tuple, dict or sequence of tuples
        variables to plot and names of functions/pipelines they come from.
        if tuple, it is a pair of strings (source_name, variable name)
        if dict, source names are keys and variable names are values: {source_name: variable name, ...}
        if sequence, it is sequence of pairs (source_name, variable name)
    figsize : tuple or None
        figsize to pass to matplotlib. If None (default value) figsize is set to (x, y),
        where x = (5 * number of variables), y = (5 * number of configs in `results`)
    layout: 'flat', 'square' or None
        plot arranging strategy when only one variable is needed (default: None, plots are arranged vertically)
    """
    if isinstance(variables, dict):
        variables = variables.items()
    elif len(variables) == 2 and isinstance(variables[0], str):
        variables = (variables,)

    gbc = results.groupby('config')
    n_configs = len(gbc)
    n_vars = len(variables)

    n_h, n_v = n_vars, n_configs

    if n_vars == 1:
        if layout == 'flat':
            n_h, n_v = n_configs, 1
        if layout == 'square':
            n_h = int(np.sqrt(n_configs))
            n_v = np.ceil(n_configs / n_h).astype(int)

    if figsize is None:
        figsize = (n_h * 5, n_v * 5)

    _, axs = plt.subplots(n_v, n_h, figsize=figsize)
    axs = axs.flatten() if isinstance(axs, np.ndarray) else (axs,)
    for x, (config, df) in enumerate(gbc):
        for y, (source, val) in enumerate(variables):
            ax = axs[n_vars * x + y]

            cols = ['repetition', 'cv_split'] if 'cv_split' in df.columns else 'repetition'

            res = (df[df['name'] == source]
                   .pivot_table(index='iteration', columns=cols, values=val)
                   .rename(columns=lambda s: 'rep ' + str(s), level=0))

            if 'cv_split' in df.columns:
                res = res.rename(columns=lambda s: 'split ' + str(s), level=1)

            res.plot(ax=ax, **kwargs)
            ax.set_title(config + ' ' + source)
            ax.set_xlabel('Iteration')
            ax.set_ylabel(val.replace('_', ' ').capitalize())
            ax.grid(True)
            ax.legend()

def show_research(df, layout=None, average_repetitions=False, log_scale=False,
                  rolling_window=None, color=None, scale=(9, 7)): # pylint: disable=too-many-branches
    """Show plots given by research dataframe.

    Parameters
    ----------
    df : DataFrame
        Research's results
    layout : list, optional
        List of strings where each element consists two parts that splited by /. First part is the type
        of calculated value wrote in the "name" column. Second is name of column  with the parameters
        that will be drawn.
    average_repetitions : bool, optional
        If True, then a separate line will be drawn for each repetition
        else one mean line will be drawn for each repetition.
    log_scale : bool or sequence of bools, optional
        If True, values will be logarithmised.
    rolling_window : int of sequence of ints, optional
        Size of rolling window.
    color: sequence of matplotlib.colors, optional
        Colors for plots would be randomly sampled from given set.
    scale: tuple, default: (9, 7)
        Scaling factors for the figure.
    """
    if layout is None:
        layout = []
        for nlabel, ndf in df.groupby("name"):
            ndf = ndf.drop(['config', 'name', 'iteration', 'repetition'], axis=1).dropna(axis=1)
            for attr in ndf.columns.values:
                layout.append('/'.join([str(nlabel), str(attr)]))
    if isinstance(log_scale, bool):
        log_scale = [log_scale] * len(layout)
    if isinstance(rolling_window, int) or (rolling_window is None):
        rolling_window = [rolling_window] * len(layout)
    rolling_window = [x if x is not None else 1 for x in rolling_window]

    if color is None:
        color = list(mcolors.CSS4_COLORS.keys())
    df_len = len(df['config'].unique())
    replace = not len(color) > df_len
    chosen_colors = np.random.choice(color, replace=replace, size=df_len)

    _, ax = plt.subplots(1, len(layout), figsize=(scale[0] * len(layout), scale[1]))
    if len(layout) == 1:
        ax = (ax, )

    for i, (title, log, roll_w) in enumerate(list(zip(*[layout, log_scale, rolling_window]))):
        name, attr = title.split('/')
        ndf = df[df['name'] == name]
        for (clabel, cdf), curr_color in zip(ndf.groupby("config"), chosen_colors):
            cdf = cdf.drop(['config', 'name'], axis=1).dropna(axis=1).astype('float')
            if average_repetitions:
                idf = cdf.groupby('iteration').mean().drop('repetition', axis=1)
                y_values = idf[attr].rolling(roll_w).mean().values
                if log:
                    y_values = np.log(y_values)
                ax[i].plot(idf.index.values, y_values, label=str(clabel), color=curr_color)
            else:
                for repet, rdf in cdf.groupby('repetition'):
                    rdf = rdf.drop('repetition', axis=1)
                    y_values = rdf[attr].rolling(roll_w).mean().values
                    if log:
                        y_values = np.log(y_values)
                    ax[i].plot(rdf['iteration'].values, y_values,
                               label='/'.join([str(repet), str(clabel)]), color=curr_color)
        ax[i].set_xlabel('iteration')
        ax[i].set_title(title)
        ax[i].legend()
    plt.show()


def print_results(df, layout, average_repetitions=False, sort_by=None, ascending=True, n_last=100):
    """ Show results given by research dataframe.

    Parameters
    ----------
    df : DataFrame
        Research's results
    layout : str
        string where each element consists two parts that splited by /. First part is the type
        of calculated value wrote in the "name" column. Second is name of column  with the parameters
        that will be drawn.
    average_repetitions : bool, optional
        If True, then a separate values will be written
        else one mean value will be written.
    sort_by : str or None, optional
        If not None, column's name to sort.
    ascending : bool, None
        Same as in ```pd.sort_value```.
    n_last : int, optional
        The number of iterations at the end of which the averaging takes place.

    Returns
    -------
        : DataFrame
        Research results in DataFrame, where indices is a config parameters and colums is `layout` values
    """
    columns = []
    data = []
    index = []
    name, attr = layout.split('/')
    ndf = df[df['name'] == name]
    if average_repetitions:
        columns.extend([name + '_mean', name + '_std'])
    else:
        columns.extend([name + '_' + str(i) for i in [*ndf['repetition'].unique(), 'mean', 'std']])
    for config, cdf in ndf.groupby("config"):
        index.append(config)
        cdf = cdf.drop(['config', 'name'], axis=1).dropna(axis=1).astype('float')
        if average_repetitions:
            idf = cdf.groupby('iteration').mean().drop('repetition', axis=1)
            max_iter = idf.index.max()
            idf = idf[idf.index > max_iter - n_last]
            data.append([idf[attr].mean(), idf[attr].std()])
        else:
            rep = []
            for _, rdf in cdf.groupby('repetition'):
                rdf = rdf.drop('repetition', axis=1)
                max_iter = rdf['iteration'].max()
                rdf = rdf[rdf['iteration'] > max_iter - n_last]
                rep.append(rdf[attr].mean())
            data.append([*rep, np.mean(rep), np.std(rep)])

    res_df = pd.DataFrame(data=data, index=index, columns=columns)
    if sort_by:
        res_df.sort_values(by=sort_by, ascending=ascending, inplace=True)
    return res_df


def create_bar(bar, batch_size, n_iters, n_epochs, drop_last, length):
    """ Create progress bar with desired number of total iterations."""
    if n_iters is not None:
        total = n_iters
    elif n_epochs is None:
        total = sys.maxsize
    elif drop_last:
        total = length // batch_size * n_epochs
    else:
        total = math.ceil(length * n_epochs / batch_size)

    if callable(bar):
        progressbar = bar(total=total)
    elif bar == 'n':
        progressbar = tqdm.tqdm_notebook(total=total)
    else:
        progressbar = tqdm.tqdm(total=total)
    return progressbar


def update_bar(bar, bar_desc, **kwargs):
    """ Update bar with description and one step."""
    current_iter = bar.n
    if bar_desc:
        if callable(bar_desc) and not isinstance(bar_desc, NamedExpression):
            desc = bar_desc()

        if current_iter == 0:
            # During the first iteration we can't get items from empty containers (lists, dicts, etc)
            try:
                desc = eval_expr(bar_desc, **kwargs)
                desc = str(desc)
            except LookupError:
                desc = None
        else:
            desc = eval_expr(bar_desc, **kwargs)
            desc = str(desc)
        bar.set_description(desc)
    bar.update(1)

<<<<<<< HEAD
def plot_images(images, labels=None, proba=None, ncols=5, classes=None, models_names=None, **kwargs):
    """ Plot images and optionally true labels as well as predicted class proba.
        - In case labels and proba are not passed, just shows images.
        - In case labels are passed and proba is not, shows images with labels.
        - Otherwise shows everything.
    In case the predictions of several models provided, i.e proba is an iterable containing np.arrays,
    shows predictions for every model.

    Parameters
    ----------
    images : np.array
        batch of images

    labels : array-like, optional
        images labels

    proba: np.array with the shape (n_images, n_classes) or list of such arrays, optional
        predicted probabilities for each class for each model

    ncols: int
        number of images to plot in a row

    classes: list of strings
        class names. In case not specified the list [`1`, `2`, .., `proba.shape[1]`] would be assigned.

    models_names: string or list of strings
        models names. In case not specified and the single model predictions provided will not display any name.
        Otherwise the list [`Model 1`, `Model 2`, ..] is being assigned.

    kwargs : dict
        additional keyword arguments for plt.subplots().
    """
    if isinstance(models_names, str):
        models_names = (models_names, )
    if not isinstance(proba, (list, tuple)):
        proba = (proba, )
        if models_names is None:
            models_names = ['']
    else:
        if models_names is None:
            models_names = ['Model ' + str(i+1) for i in range(len(proba))]

    # if the classes names are not specified they can be implicitely infered from the `proba` shape,
    if classes is None:
        if proba[0] is not None:
            classes = [str(i) for i in range(proba[0].shape[1])]
        elif labels is None:
            pass
        elif proba[0] is None:
            raise ValueError('Specify classes')

    n_items = len(images)
    nrows = (n_items // ncols) + 1
    fig, ax = plt.subplots(nrows, ncols, **kwargs)
    ax = ax.flatten()
    for i in range(n_items):
        ax[i].imshow(images[i])
        if labels is not None: # plot images with labels
            true_class_name = classes[labels[i]]
            title = 'Label: {}'.format(true_class_name)
            if proba[0] is not None: # plot images with labels and predictions
                for j, model_proba in enumerate(proba): # the case of preidctions of several models
                    class_pred = np.argmax(model_proba, axis=1)[i]
                    class_proba = model_proba[i][class_pred]
                    pred_class_name = classes[class_pred]
                    title += '\n {0} pred: {1}, p = {2:.2f}'.format(models_names[j], pred_class_name, class_proba)
            ax[i].title.set_text(title)
        ax[i].grid(b=None)

    for i in range(n_items, nrows * ncols):
        fig.delaxes(ax[i])
=======

def save_data_to(what, where, **kwargs):
    """ Store data to specified locations

    Parameters
    ----------
    what : value or a list of values

    where : NamedExpression, array or a list of them

    kwargs
        arguments to be passed into a NamedExpression
    """
    if not isinstance(where, (tuple, list)):
        where = [where]
        if isinstance(what, (tuple, list)):
            what = [what]
    if not isinstance(what, (tuple, list)):
        what = [what]

    if len(where) != len(what):
        raise ValueError("The lengths of outputs and saving locations mismatch")

    for i, var in enumerate(where):
        item = what[i]
        if isinstance(var, NamedExpression):
            var.set(item, **kwargs)
        elif isinstance(var, np.ndarray):
            var[:] = item
        else:
            where[i] = item
>>>>>>> 6e93eda8
<|MERGE_RESOLUTION|>--- conflicted
+++ resolved
@@ -298,7 +298,6 @@
         bar.set_description(desc)
     bar.update(1)
 
-<<<<<<< HEAD
 def plot_images(images, labels=None, proba=None, ncols=5, classes=None, models_names=None, **kwargs):
     """ Plot images and optionally true labels as well as predicted class proba.
         - In case labels and proba are not passed, just shows images.
@@ -370,7 +369,6 @@
 
     for i in range(n_items, nrows * ncols):
         fig.delaxes(ax[i])
-=======
 
 def save_data_to(what, where, **kwargs):
     """ Store data to specified locations
@@ -401,5 +399,4 @@
         elif isinstance(var, np.ndarray):
             var[:] = item
         else:
-            where[i] = item
->>>>>>> 6e93eda8
+            where[i] = item