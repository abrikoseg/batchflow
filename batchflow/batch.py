--- conflicted
+++ resolved
@@ -7,31 +7,23 @@
 import functools
 
 import dill
-import pandas as pd
 try:
     import blosc
 except ImportError:
     pass
 import numpy as np
 try:
-<<<<<<< HEAD
-=======
     import pandas as pd
 except ImportError:
     from . import _fake as pd
 try:
->>>>>>> 9c967475
     import feather
 except ImportError:
     pass
 try:
     import dask.dataframe as dd
 except ImportError:
-<<<<<<< HEAD
-    from ._fake import DataFrame as dd
-=======
     from . import _fake as dd
->>>>>>> 9c967475
 
 from .dsindex import DatasetIndex, FilesIndex
 # renaming apply_parallel decorator is needed as Batch.apply_parallel method is also in the same namespace
