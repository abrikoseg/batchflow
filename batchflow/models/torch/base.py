--- conflicted
+++ resolved
@@ -16,13 +16,8 @@
 
 from .utils import unpack_fn_from_config, get_shape
 from .layers import ConvBlock
-<<<<<<< HEAD
-from .losses import CrossEntropyLoss
-from .. import BaseModel
-=======
 from .losses import CrossEntropyLoss, binary as binary_losses, multiclass as multiclass_losses
 from ..base import BaseModel
->>>>>>> 8c30e22a
 from ... import Config
 
 
