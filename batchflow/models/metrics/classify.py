--- conflicted
+++ resolved
@@ -287,27 +287,7 @@
 
     def _calc_agg(self, numer, denom, label=None, multiclass='macro', when_zero=None):
         _when_zero = lambda n: np.where(n > 0, when_zero[0], when_zero[1])
-<<<<<<< HEAD
         if self.num_classes == 2:
-=======
-        if self.num_classes > 2:
-            labels = label if label is not None else self._all_labels()
-            labels = labels if isinstance(labels, (list, tuple)) else [labels]
-            label_value = [(numer(l, multiclass=multiclass), denom(l, multiclass=multiclass)) for l in labels]
-
-            if multiclass is None:
-                value = [np.where(l[1] > 0, l[0] / l[1], _when_zero(l[0])) for l in label_value]
-                classes_calculated = self.num_classes - 1 if self.skip_bg else self.num_classes
-                value = value[0] if len(value) == 1 else np.array(value).T.reshape(-1, classes_calculated)
-            elif multiclass == 'micro':
-                n = np.sum([l[0] for l in label_value], axis=0)
-                d = np.sum([l[1] for l in label_value], axis=0)
-                value = np.where(d > 0, n / d, _when_zero(n)).reshape(-1, 1)
-            elif multiclass in ['macro', 'mean']:
-                value = [np.where(l[1] > 0, l[0] / l[1], _when_zero(l[0])) for l in label_value]
-                value = self.infmean(value).reshape(-1, 1)
-        else:
->>>>>>> afd85c91
             label = label if label is not None else 1
         labels = label if label is not None else self._all_labels()
         labels = labels if isinstance(labels, (list, tuple)) else [labels]
@@ -315,7 +295,8 @@
 
         if multiclass is None:
             value = [np.where(l[1] > 0, l[0] / l[1], _when_zero(l[0])).ravel() for l in label_value]
-            value = value[0] if len(value) == 1 else np.array(value).T.reshape(-1, self.num_classes)
+            classes_calculated = self.num_classes - 1 if self.skip_bg else self.num_classes
+            value = value[0] if len(value) == 1 else np.array(value).T.reshape(-1, classes_calculated)
         elif multiclass == 'micro':
             n = np.sum([l[0] for l in label_value], axis=0)
             d = np.sum([l[1] for l in label_value], axis=0)
