--- conflicted
+++ resolved
@@ -1229,7 +1229,6 @@
                 os.makedirs(path)
             if self._saver is None:
                 self._saver = tf.train.Saver()
-<<<<<<< HEAD
             self._saver.save(self.session, os.path.join(path, 'model'), *args,
                              global_step=self.get_from_attr('global_step'), **kwargs)
 
@@ -1257,33 +1256,7 @@
         if isinstance(graph_item, (dict, Config)):
             return type(graph_item)({key: self._to_names(graph_item[key]) for key in graph_item.keys()})
         raise ValueError('Unrecognized type of value.')
-=======
-            self._saver.save(self.session, os.path.join(path, 'model'), *args, global_step=self.global_step, **kwargs)
-
-            attrs_path = dict()
-            for attr in self._attrs:
-                attr_additional = getattr(self, attr)
-                attrs_path[attr] = self._to_name(attr_additional)
-
-            with open(os.path.join(path, 'attrs.json'), 'w') as f:
-                json.dump(attrs_path, f)
-
-    def _to_graph_item(self, name):
-        if isinstance(name, dict):
-            return {k: self._to_graph_item(name[k]) for k in name}
-
-        if name[0] == 'Tensor':
-            return self.graph.get_tensor_by_name(name[1])
-        if name[0] == 'Variable':
-            with self.graph.as_default():
-                return tf.global_variables(name[1])[0]
-        if name[0] == 'Operation':
-            return self.graph.get_operation_by_name(name[1])
-
-        if isinstance(name, list):
-            return list(map(self._to_graph_item, name))
-        raise ValueError('Unknown type of value.')
->>>>>>> 4d918353
+
 
     def load(self, path, graph=None, checkpoint=None, *args, **kwargs):
         """ Load a TensorFlow model and most important attributes from files
@@ -1335,7 +1308,6 @@
             self.create_session()
             saver.restore(self.session, checkpoint_path)
 
-<<<<<<< HEAD
         with open(os.path.join(path, 'attributes.json'), 'rb') as json_file:
             restored = dill.load(json_file)
 
@@ -1365,21 +1337,7 @@
         if isinstance(name, (dict, Config)):
             return type(name)({key: self._to_graph_items(name[key]) for key in name.keys()})
         raise ValueError('Unrecognized type of value.')
-=======
-        with open(os.path.join(path, 'attrs.json'), 'r') as json_file:
-            self._attrs = json.load(json_file)
-
-        for attr in self._attrs:
-            setattr(self, attr, self._to_graph_item(self._attrs[attr]))
-        self._attrs = list(self._attrs.keys())
-
-    def store_to_attr(self, attr, graph_item):
-        """ Make a graph item (variable or operation) accessible as a model attribute """
-        with self.graph.as_default():
-            setattr(self, attr, graph_item)
-            self._attrs.append(attr)
-            tf.get_collection_ref('attrs').append(graph_item)
->>>>>>> 4d918353
+
 
     @classmethod
     def crop(cls, inputs, resize_to, data_format='channels_last'):
