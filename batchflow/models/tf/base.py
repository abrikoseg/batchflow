# pylint: disable=undefined-variable, no-name-in-module
""" Contains base class for tensorflow models """

import os
import glob
import re
import threading

import dill
import numpy as np
import tensorflow as tf
from tensorflow.python.client import device_lib

from ... import Config
from ..utils import unpack_fn_from_config
from ..base import BaseModel
from .layers import mip, conv_block, upsample
from .losses import softmax_cross_entropy, dice
from .train import piecewise_constant


LOSSES = {
    'mse': tf.losses.mean_squared_error,
    'bce': tf.losses.sigmoid_cross_entropy,
    'ce': softmax_cross_entropy,
    'crossentropy': softmax_cross_entropy,
    'absolutedifference': tf.losses.absolute_difference,
    'l1': tf.losses.absolute_difference,
    'cosine': tf.losses.cosine_distance,
    'cos': tf.losses.cosine_distance,
    'hinge': tf.losses.hinge_loss,
    'huber': tf.losses.huber_loss,
    'logloss': tf.losses.log_loss,
    'dice': dice,
}

DECAYS = {
    'exp': tf.train.exponential_decay,
    'invtime': tf.train.inverse_time_decay,
    'naturalexp': tf.train.natural_exp_decay,
    'const': piecewise_constant,
    'poly': tf.train.polynomial_decay,
}


class TFModel(BaseModel):
    r""" Base class for all tensorflow models

    **Configuration**

    ``build`` and ``load`` are inherited from :class:`.BaseModel`.

<<<<<<< HEAD
    device : str or callable
        if str, a device name (e.g. 'gpu:0').
        if callable, a function which takes an operation and returns a device name for it.
=======
    device : str or sequence of str
        device name(s), e.g. '/device:GPU:0'. Regular expressions are allowed.
        Default behaviour is to use the first available GPU (or CPU if no GPUs are detected).
>>>>>>> 95cbc118
        See `tf.device <https://www.tensorflow.org/api_docs/python/tf/device>`_ for details.

    session : dict
        parameters for session configuration. 'allow_soft_placement' is always True. To learn more, check
        `Tensorflow ConfigProto parameters <https://www.tensorflow.org/api_docs/python/tf/ConfigProto`_.

    inputs : dict
        model inputs (see :meth:`.TFModel._make_inputs`)

    loss - a loss function, might be defined in one of three formats:
        - name
        - tuple (name, args)
        - dict {'name': name, \**args}

        where name might be one of:
            - short name (`'mse'`, `'ce'`, `'l1'`, `'cos'`, `'hinge'`, `'huber'`, `'logloss'`, `'dice'`)
            - a function name from `tf.losses <https://www.tensorflow.org/api_docs/python/tf/losses>`_
              (e.g. `'absolute_difference'` or `'sparse_softmax_cross_entropy'`)
            - callable

        It is possible to compute loss not only with network output and ground truth, but with
        any named Tensors in model by passing `'predictions'` and `'targets'` keywords.

        If loss is a callable, then it should add the result to a loss collection.
        Otherwise, ``add_loss`` should be set to True. An optional collection might also be specified through
        ``loss_collection`` parameter.

        .. note:: Losses from non-default collections won't be detected automatically,
                  so you should process them within your code.

        Examples:

        - ``{'loss': 'mse'}``
        - ``{'loss': {'name': 'sigmoid_cross_entropy', 'label_smoothing': 1e-6}}``
        - ``{'loss': (tf.losses.huber_loss, {'reduction': tf.losses.Reduction.MEAN})}``
        - ``{'loss': {'name': 'dice', 'predictions': 'body_output', 'targets': 'body_targets'}``
        - ``{'loss': external_loss_fn_with_add_loss_inside}``
        - ``{'loss': external_loss_fn_without_add_loss, 'add_loss': True}``
        - ``{'loss': external_loss_fn_to_collection, 'add_loss': True, 'loss_collection': tf.GraphKeys.LOSSES}``

    decay - a learning rate decay algorithm might be defined in one of three formats:
        - name
        - tuple (name, args)
        - dict {'name': name, **args}

        where name might be one of:

        - short name ('exp', 'invtime', 'naturalexp', 'const', 'poly')
        - a function name from `tf.train <https://www.tensorflow.org/api_docs/python/tf/train>`_
          (e.g. 'exponential_decay')
        - a callable

        Examples:

        - ``{'decay': 'exp'}``
        - ``{'decay': ('polynomial_decay', {'decay_steps': 10000})}``
        - ``{'decay': {'name': tf.train.inverse_time_decay, 'decay_rate': .5}``

    scope - subset of variables to optimize during training. Can be either string or sequence of strings.
        Value `''` is reserved for optimizing all trainable variables.
        Putting `-` sign before name stands for complement: optimize everything but
        the passed scope.

        Examples:

        - ``{'scope': ''}``
        - ``{'scope': 'body/custom_layer'}``
        - ``{'scope': '-body/custom_layer'}``
        - ``{'scope': ['body/custom_layer_1', 'head/custom_layer_2']}``

    optimizer - an optimizer might be defined in one of three formats:
            - name
            - tuple (name, args)
            - dict {'name': name, \**args}

            where name might be one of:

            - short name (e.g. 'Adam', 'Adagrad', any optimizer from
              `tf.train <https://www.tensorflow.org/api_docs/python/tf/train>`_ without a word `Optimizer`)
            - a function name from `tf.train <https://www.tensorflow.org/api_docs/python/tf/train>`_
              (e.g. 'FtlrOptimizer')
            - a callable

        Examples:

        - ``{'optimizer': 'Adam'}``
        - ``{'optimizer': ('Ftlr', {'learning_rate_power': 0})}``
        - ``{'optimizer': {'name': 'Adagrad', 'initial_accumulator_value': 0.01}``
        - ``{'optimizer': functools.partial(tf.train.MomentumOptimizer, momentum=0.95)}``
        - ``{'optimizer': some_optimizer_fn}``

    train_steps - configuration of different training procedures.
        Must be a mapping from string names to dictionary with train parameters like
        loss, decay, scope, optimizer. Those keys support syntax defined above.
        If any of loss, decay, scope, optimizer is defined in config, it serves as default
        value for every train step.
        Optimizer and decay, created at one train step, can be used in another. To do so, one can
        pass 'use' key with value corresponding to the name of train step from which you want to borrow optimizer.
        Note that in this case you are still free to change loss-function or scope.

        In order to use particular train step during train, one must pass `train_mode` argument
        to `train` method.

        Examples:

        - ``{'train_steps': {'all': {'loss': 'ce', 'optimizer': 'Adam', 'scope': ''},
                             'body': {'loss': 'dice', 'optimizer': 'RMSProp', 'scope': 'body'}}
                             'custom': {'use': 'body', 'loss': 'ce', 'scope': 'head'}}``

    microbatch : int
        size of chunks to split every batch in. Allows to process given data sequentially, accumulating gradients
        from microbatches and applying them once in the end. Can be changed later in the `train` method.
        Note that the microbatch size must be a divisor of the batch size.

    common : dict
        default parameters for all :func:`.conv_block`

    initial_block : dict
        parameters for the input block, usually :func:`.conv_block` parameters.

        The only required parameter here is ``initial_block/inputs`` which should contain a name or
        a list of names from ``inputs`` which tensors will be passed to ``initial_block`` as ``inputs``.

        Examples:

        - ``{'initial_block/inputs': 'images'}``
        - ``{'initial_block': dict(inputs='features')}``
        - ``{'initial_block': dict(inputs='images', layout='nac nac', filters=64, kernel_size=[7, 3], strides=[1, 2])}``

    body : dict
        parameters for the base network layers, usually :func:`.conv_block` parameters

    head : dict
        parameters for the head layers, usually :func:`.conv_block` parameters

    predictions : str or callable
        an operation applied to the head output to make the predictions tensor which is used in the loss function.

    output : dict or list
        auxiliary operations

    For more details about predictions and auxiliary output operations see :meth:`.TFModel.output`.

    **How to create your own model**

    #. Take a look at :func:`~.layers.conv_block` since it is widely used as a building block almost everywhere.

    #. Define model defaults (e.g. number of filters, batch normalization options, etc)
       by overriding :meth:`.TFModel.default_config`.
       Or skip it and hard code all the parameters in unpredictable places without the possibility to
       change them easily through model's config.

    #. Define build configuration (e.g. number of classes, etc)
       by overriding :meth:`~.TFModel.build_config`.

    #. Override :meth:`~.TFModel.initial_block`, :meth:`~.TFModel.body` and :meth:`~.TFModel.head`, if needed.
       In many cases defaults and build config are just enough to build a network without additional code writing.

    Things worth mentioning:

    #. Input data and its parameters should be defined in configuration under ``inputs`` key.
       See :meth:`.TFModel._make_inputs` for details.

    #. You might want to use a convenient multidimensional :func:`.conv_block`,
       as well as :func:`~.layers.global_average_pooling`, :func:`~.layers.mip`, or other predefined layers.
       Of course, you can use usual `tensorflow layers <https://www.tensorflow.org/api_docs/python/tf/layers>`_.

    #. If you make dropout, batch norm, etc by hand, you might use a predefined ``is_training`` tensor. You can get it
       by :meth:`~.TFModel.get_from_attr`.

    #. For decay and training control there is a predefined ``global_step`` tensor. You can get it
       by :meth:`~.TFModel.get_from_attr`.

    #. In many cases there is no need to write a loss function, learning rate decay and optimizer
       as they might be defined through config.

    #. For a configured loss to work one of the inputs should have a name ``targets`` and
       one of the tensors in your model should have a name ``predictions``.
       They will be used in a loss function.

    #. If you have defined your own loss function, call `tf.losses.add_loss(...)
       <https://www.tensorflow.org/api_docs/python/tf/losses/add_loss>`_.

    #. If you need to use your own optimizer, assign ``self.train_step`` to the train step operation.
       Don't forget about `UPDATE_OPS control dependency
       <https://www.tensorflow.org/api_docs/python/tf/layers/batch_normalization>`_.
    """

    def __init__(self, *args, **kwargs):
        self.session = kwargs.get('session', None)
        self.graph = tf.Graph() if self.session is None else self.session.graph
        self._graph_context = None
<<<<<<< HEAD
        self.is_training = None
        self.global_step = None
        self.loss = None
        self.microbatch = None
=======
        self._full_config = Config()

        # Train configurations
>>>>>>> 95cbc118
        self.train_steps = None
        self.optimizers = {}
        self._train_lock = threading.Lock()
<<<<<<< HEAD
        self._full_config = {}
        self._attrs = []
=======

        # Parameters of batch processing: splitting batches into parts and/or using multiple devices to process data
        self.microbatch = None
        self.devices = []
        self.leading_device = None
        self.device_to_scope = {}
        self.scope_to_device = {}
        self.multi_device = False

        # Private storage for often used tensors
        self._attrs = dict()

        # Save/load things
>>>>>>> 95cbc118
        self._saver = None
        self.preserve = ['_attrs', '_full_config', 'microbatch',
                         'devices', 'leading_device', 'device_to_scope', 'scope_to_device', 'multi_device']

        super().__init__(*args, **kwargs)

<<<<<<< HEAD
    def build(self, *args, **kwargs):
        """ Build the model

        #. Create a graph
        #. Define ``is_training`` and ``global_step`` tensors
        #. Define a model architecture by calling :meth:``._build``
        #. Create a loss function from config
        #. Create an optimizer and define a train step from config
        #. `Set UPDATE_OPS control dependency on train step
           <https://www.tensorflow.org/api_docs/python/tf/layers/batch_normalization>`_
        #. Create a tensorflow session
        """

        def _device_context():
            if 'device' in self.config:
                device = self._get_device()
                context = self.graph.device(device)
=======
    def store_to_attr(self, attr, graph_item, device=None):
        """ Store `graph_item` to private container."""
        if device is None:
            self._attrs[attr] = graph_item
        else:
            if self._attrs.get(attr) is None:
                self._attrs[attr] = {device: graph_item}
            else:
                self._attrs[attr].update({device: graph_item})

    def get_from_attr(self, attr, device=None, default=None):
        """ Get item from private container or directly from model graph."""
        device = device or self._get_current_device() or self.leading_device
        if attr in self._attrs:
            if isinstance(self._attrs[attr], dict):
                if device in self._attrs[attr]:
                    return self._attrs[attr][device]
            return self._attrs[attr]
        if default is not None:
            return default
        return self._check_tensor(attr, device)

    def _check_tensor(self, name, device=None):
        prefix = self.__class__.__name__ + '/'
        if device is not None:
            if device in self.device_to_scope.keys():
                prefix += self.device_to_scope[device]
>>>>>>> 95cbc118
            else:
                prefix += device

        pattern = '^' + prefix + '.*' + name + '.*'
        valid = [item for item in self.graph.get_operations() if re.match(pattern, item.name)]
        if len(valid) > 1:
            valid = [item for item in valid if re.match('.*_output$', item.name)]
            if len(valid) != 1:
                raise KeyError("Too many tensors match the '%s' name in  %s model" % (name, type(self).__name__))

        if len(valid) == 1:
            return valid[0].values()[0]
        raise KeyError("Model %s does not have '%s' tensor" % (type(self).__name__, name))

    def build(self, *args, **kwargs):
        """ Build the model. """
        # Get list of all available devices, infer leading device and number of devices
        self.devices = self._get_devices()
        if len(self.devices) > 1:
            self.multi_device = len(self.devices)
        self.leading_device = self.devices[0]

        self.device_to_scope = {item: item[1:].replace(':', '_') for item in self.devices}
        self.scope_to_device = {v: k for k, v in self.device_to_scope.items()}

        # Create model graph. First of all, `is_training` and `global_step` tensors are defined;
        # then, for each device, model architecture is created (with inputs placeholders and all);
        # finally, individual train steps with desired loss, optimizer, decay and scope are created
        with self.graph.as_default():
            with tf.variable_scope(self.__class__.__name__):
                with tf.variable_scope('globals'):
                    is_training = tf.placeholder(tf.bool, name='is_training')
                    self.store_to_attr('is_training', is_training)

<<<<<<< HEAD
                config = self.build_config()
                self._full_config = config
                self._build(config)
                self.microbatch = config.get('microbatch')

                if self.session is None:
                    self.create_session(config)
                    self.reset()

                if self.train_steps is None:
                    self._make_train_steps(config)
                else:
                    self.store_to_attr('train_steps', self.train_steps)

=======
                    global_step = tf.Variable(0, trainable=False, name='global_step')
                    self.store_to_attr('global_step', global_step)

                for device in self.devices:
                    with tf.device(device):
                        with tf.variable_scope(self.device_to_scope[device]):
                            config = self.build_config()
                            self._full_config = config
                            self._build(config)

                self.microbatch = config.get('microbatch')

                if self.session is None:
                    self.create_session(config)

                self._make_train_steps(config)
                self.reset()

>>>>>>> 95cbc118
    def create_session(self, config=None):
        """ Create TF session """
        config = config if config is not None else self.config
        session_config = config.get('session', default={})
        session_config = {**session_config, **{'allow_soft_placement': True}}
        self.session = tf.Session(config=tf.ConfigProto(**session_config))

    def reset(self):
        """ Reset the trained model to allow a new training from scratch """
        with self.session.graph.as_default():
            self.session.run(tf.global_variables_initializer())

<<<<<<< HEAD
    def _get_device(self):
        device = self.config.get('device')
        if callable(device) or device is None:
            _device = device
        elif isinstance(device, str):
            _device = device.split(':')
            unit, index = _device if len(_device) > 1 else (device, '0')
            if unit.lower() in ['gpu', 'cpu']:
                _device = '/device:'+unit.upper()+':'+index
            else:
                raise ValueError('Unknown device: ', device)
        else:
            raise TypeError('Wrong device type: ', type(device))
        return _device
=======
    def _get_devices(self):
        available_devices = device_lib.list_local_devices()

        # Remove internal `XLA` devices, see `using JIT compilation <https://www.tensorflow.org/xla/jit>`_.
        usable_devices = [device.name for device in available_devices
                          if 'XLA' not in device.name]

        if self.config.get('device'):
            devices = self.config.get('device')
            devices = devices if isinstance(devices, list) else [devices]
            devices = [device for name in devices for device in usable_devices
                       if re.search(name.upper(), device.upper()) is not None]
            devices = [device for i, device in enumerate(devices)
                       if device not in devices[:i]]
        else:
            cpu_devices = [device for device in usable_devices
                           if 'CPU' in device]
            gpu_devices = [device for device in usable_devices
                           if 'GPU' in device]
            if gpu_devices:
                devices = [gpu_devices[0]]
            else:
                devices = [cpu_devices[0]]
        return devices

    def _get_current_device(self):
        scope = tf.get_variable_scope().name
        if '/' in scope:
            device_scope = scope.split('/')[1]
            return self.scope_to_device[device_scope]
        return None
>>>>>>> 95cbc118

    def _make_inputs(self, names=None, config=None):
        """ Create model input data from config provided

        In the config's inputs section it looks for ``names``, creates placeholders required, and
        makes some typical transformations (like one-hot-encoding), if needed.

        **Configuration**

        inputs : dict
            - key : str
                a placeholder name
            - values : str or dict or tuple
                each input's config

        Input config:

        ``dtype`` : str or tf.DType (by default 'float32')
            data type

        ``shape`` : int, tuple, list or None (default)
            a tensor shape which includes the number of channels/classes and doesn't include a batch size.

        ``classes`` : int, array-like or None (default)
            a number of class or an array of class labels if data labels are strings or anything else except
            ``np.arange(num_classes)``.

        ``data_format`` : str {'channels_first', 'channels_last'} or {'f', 'l'}
            The ordering of the dimensions in the inputs. Default is 'channels_last'.
            For brevity ``data_format`` may be shortened to ``df``.

        ``transform`` : str or callable
            Predefined transforms are

            - ``ohe`` - one-hot encoding
            - ``mip @ d`` - maximum intensity projection :func:`~.layers.mip` with depth ``d`` (should be int)
            - ``downsample @ d`` - NN downsampling with a factor ``d`` (should be int)

        ``name`` : str
            a name for the transformed tensor.

        If an input config is a tuple, it should contain all items exactly in the order shown above:
        dtype, shape, classes, data_format, transform, name.
        If an item is None, the default value will be used instead.

        **How it works**

        A placholder with ``dtype``, ``shape`` and with a name ``key`` is created first.
        Then it is transformed with a ``transform`` function in accordance with ``data_format``.
        The resulting tensor will have the name ``name``.

        **Aliases**
        If an input config is a string, it should point to another key from inputs dict.
        This creates an alias to another input which might be convenient to substitute tensor names.

        By default, `targets` is aliased to `labels` or `masks` if present.

        Parameters
        ----------
        names : list
            placeholder names that are expected in the config's 'inputs' section

        Raises
        ------
        KeyError if there is any name missing in the config's 'inputs' section.
        ValueError if there are duplicate names.

        Returns
        -------
        placeholders : dict
            key : str
                a placeholder name
            value : tf.Tensor
                placeholder tensor
        tensors : dict
            key : str
                a placeholder name
            value : tf.Tensor
                an input tensor after transformations
        """
        # pylint:disable=too-many-statements
        full_config = config
        config = full_config.get('inputs')

        device = self._get_current_device()

        names = names or []
        missing_names = set(names) - set(config.keys())
        if len(missing_names) > 0:
            raise KeyError("Inputs should contain {} names".format(missing_names))

        placeholder_names = set(config.keys())
        tensor_names = set(x.get('name') for x in config.values() if isinstance(x, dict) and x.get('name'))
        wrong_names = placeholder_names & tensor_names
        if len(wrong_names) > 0:
            raise ValueError('Inputs contain duplicate names:', wrong_names)

        # add default aliases
        if 'labels' in config and 'targets' not in config:
            config['targets'] = 'labels'
        elif 'masks' in config and 'targets' not in config:
            config['targets'] = 'masks'
        # if targets is defined in the input dict, these implicit aliases will be overwritten.

        param_names = ('dtype', 'shape', 'classes', 'data_format', 'transform', 'name')
        defaults = dict(data_format=full_config.get('common/data_format', default='channels_last'))

        placeholders = dict()
        tensors = dict()
        _inputs = dict()
        for input_name, input_config in config.items():
            if isinstance(input_config, str):
                continue
            elif isinstance(input_config, (tuple, list)):
                input_config = list(input_config) + [None for _ in param_names]
                input_config = input_config[:len(param_names)]
                input_config = dict(zip(param_names, input_config))
                input_config = dict((k, v) for k, v in input_config.items() if v is not None)
            input_config = {**defaults, **input_config}

            reshape = None
            shape = input_config.get('shape')
            if isinstance(shape, int):
                shape = (shape,)
            if shape:
                input_config['shape'] = shape
                shape = [None] + list(shape)

            _inputs[input_name] = dict(config=input_config)
            self.store_to_attr('_inputs', _inputs)

            if self.has_classes(input_name):
                dtype = input_config.get('dtype', tf.int64)
                shape = shape or (None,)
            else:
                dtype = input_config.get('dtype', 'float')
            tensor = tf.placeholder(dtype, shape, input_name)
            placeholders[input_name] = tensor
            self.store_to_attr(input_name, tensor, device)

            if 'df' in input_config and 'data_format' not in input_config:
                input_config['data_format'] = input_config['df']
            if input_config.get('data_format') == 'l':
                input_config['data_format'] = 'channels_last'
            elif input_config.get('data_format') == 'f':
                input_config['data_format'] = 'channels_first'

            _inputs[input_name] = dict(config=input_config)
            self.store_to_attr('_inputs', _inputs)
            tensor = self._make_transform(input_name, tensor, input_config)

            if isinstance(reshape, (list, tuple)):
                tensor = tf.reshape(tensor, [-1] + list(reshape))

            name = input_config.get('name')
            if name is not None:
                tensor = tf.identity(tensor, name=name)
                self.store_to_attr(name, tensor, device)

            tensors[input_name] = tensor

            _inputs[input_name] = dict(config=input_config, placeholder=placeholders[input_name], tensor=tensor)
            if name is not None:
                _inputs[name] = _inputs[input_name]
            self.store_to_attr('_inputs', _inputs)

        # check for aliases
        for input_name, input_config in config.items():
            if isinstance(input_config, str) and input_name not in _inputs:
                _inputs[input_name] = _inputs[input_config]
                tensors[input_name] = tensors[input_config]
                placeholders[input_name] = placeholders[input_config]
                tensor = tf.identity(tensors[input_name], name=input_name)
                self.store_to_attr(input_name, tensors[input_name], device)

        self.store_to_attr('_inputs', _inputs)
        self.store_to_attr('inputs', tensors)
        return placeholders, tensors

    def _make_transform(self, input_name, tensor, config):
        if config is not None:
            transforms = {
                'ohe': self._make_ohe,
                'mip': self._make_mip,
                'downsample': self._make_downsample
            }

            transform_names = config.get('transform')
            if not isinstance(transform_names, list):
                transform_names = [transform_names]
            for transform_name in transform_names:
                if isinstance(transform_name, str):
                    kwargs = dict()
                    if transform_name.startswith('mip'):
                        parts = transform_name.split('@')
                        transform_name = 'mip'
                        kwargs['depth'] = int(parts[1])
                    elif transform_name.startswith('downsample'):
                        parts = transform_name.split('@')
                        transform_name = 'downsample'
                        kwargs['factor'] = int(parts[1])
                    tensor = transforms[transform_name](input_name, tensor, config, **kwargs)
                elif callable(transform_name):
                    tensor = transform_name(tensor)
                elif transform_name:
                    raise ValueError("Unknown transform {}".format(transform_name))
        return tensor

    def _make_ohe(self, input_name, tensor, config):
        if config.get('shape') is None and config.get('classes') is None:
            raise ValueError("shape and classes cannot be both None for input " +
                             "'{}' with one-hot-encoding transform".format(input_name))

        num_classes = self.num_classes(input_name)
        axis = -1 if self.data_format(input_name) == 'channels_last' else 1
        tensor = tf.one_hot(tensor, depth=num_classes, axis=axis)
        return tensor

    def _make_downsample(self, input_name, tensor, config, factor):
        """ Perform downsampling with the factor given. """
        _ = input_name, config
        size = self.shape(tensor, False)
        if None in size[1:]:
            size = self.shape(tensor, True)
        size = size / factor
        size = tf.cast(size, tf.int32)
        tensor = tf.expand_dims(tensor, -1)
        tensor = tf.image.resize_nearest_neighbor(tensor, size)
        tensor = tf.squeeze(tensor, [-1])
        return tensor

    def _make_mip(self, input_name, tensor, config, depth):
        # mip has to know shape
        if config.get('shape') is None:
            raise ValueError('mip transform requires shape specified in the inputs config')
        if depth is None:
            raise ValueError("mip should be specified as mip @ depth, e.g. 'mip @ 3'")
        tensor = mip(tensor, depth=depth, data_format=self.data_format(input_name))
        return tensor

    def to_classes(self, tensor, input_name, name=None):
        """ Convert tensor with labels to classes of ``input_name`` """
        if tensor.dtype in [tf.float16, tf.float32, tf.float64]:
            tensor = tf.argmax(tensor, axis=-1, name=name)
        if self.has_classes(input_name):
<<<<<<< HEAD
            self._to_classes.update({tensor: input_name})
        return tensor

    def _check_tensor(self, name):
        if hasattr(self, name):
            return getattr(self, name)

        valid = [item for item in self.graph.get_operations() if name in item.name]
        if len(valid) != 1:
            valid = [item for item in valid if item.name.endswith('_output')]

        if len(valid) == 1:
            return valid[0].values()[0]

        if len(valid) > 1:
            raise KeyError("Too many tensors match the '%s' name in  %s model" % (name, type(self).__name__))
        raise KeyError("Model %s does not have '%s' tensor" % (type(self).__name__, name))

    def _make_train_steps(self, config, init=True):
        if config.get('train_steps') is None:
            config.update({'train_steps': {'': {key: config.get(key) for key in
                                                ('optimizer', 'decay', 'loss', 'scope')}}})
            total = lambda _: tf.losses.get_total_loss()
        else:
            total = lambda loss: loss

        # First pass through the config: pass values from higher level, create all of the optimizers
        for key, subconfig in config['train_steps'].items():
            subconfig.update({key: subconfig.get(key) or config.get(key)
                              for key in ('optimizer', 'decay', 'loss', 'scope')})

            if subconfig.get('optimizer') is not None:
                if self.optimizers.get(key) is None:
                    self.optimizers[key] = self._make_optimizer(subconfig)
=======
            self.store_to_attr('_to_classes', input_name, tensor)
        return tensor

    def _make_train_steps(self, config, init=True):
        # Wrap parameters from config root as `train_steps`
        if config.get('train_steps') is None:
            config.update({'train_steps': {'': {key: config.get(key) for key in
                                                ('optimizer', 'decay', 'loss', 'scope')}}})
            total = lambda _: tf.losses.get_total_loss(name='_TOTAL_LOSS')
        else:
            total = lambda loss: loss

        # First pass through the config: pass values from higher level, create (and store) all of the optimizers
        optimizers = {}
        for key, subconfig in config['train_steps'].items():
            subconfig.update({key: subconfig.get(key) or config.get(key)
                              for key in ('optimizer', 'decay', 'loss', 'scope')})
            if subconfig.get('optimizer') is not None:
                if optimizers.get(key) is None:
                    optimizers[key] = self._make_optimizer(subconfig)
>>>>>>> 95cbc118

        # Second pass through the config: create loss, get scope variables, minimize via chosen optimizer
        train_steps = {}
        for key, subconfig in config['train_steps'].items():
<<<<<<< HEAD
            loss = self._make_loss(subconfig)
            loss_name = 'loss' if len(key) == 0 else 'loss_' + key
            self.store_to_attr(loss_name, total(loss))

            optimizer = self.optimizers.get(subconfig.get('use')) or self.optimizers.get(key)

            update_ops = tf.get_collection(tf.GraphKeys.UPDATE_OPS)
            with tf.control_dependencies(update_ops):
                scope_collection = self._make_scope(subconfig)

                ops = []
                minimize_op = optimizer.minimize(self._check_tensor(loss_name),
                                                 global_step=self.global_step,
                                                 var_list=scope_collection)
                ops.append(minimize_op)
                if self.microbatch:
                    zero_op, update_op, apply_op = self._make_microbatch_ops(self._check_tensor(loss_name),
                                                                             optimizer,
                                                                             var_list=scope_collection)
                    ops.extend([zero_op, update_op, apply_op])
                train_steps.update({key: ops})
            if init:
                self.session.run(tf.variables_initializer(optimizer.variables()))
        self.store_to_attr('train_steps', train_steps)

    def _make_loss(self, config):
=======
            # Create losses for every device, then combine them into one via summation
            device_grads, device_losses, ops = [], [], {}
            for device in self.devices:
                with tf.device(device):
                    with tf.variable_scope(self.device_to_scope[device]):
                        loss_ = total(self._make_loss(subconfig, device))
                        loss_ = tf.identity(loss_, name='_DEVICE_LOSS')
                        device_losses.append(loss_)

                        optimizer = optimizers.get(subconfig.get('use')) or optimizers.get(key)

                        # It is important to control dependencies in order to work with layers like batch-normalization
                        update_ops = tf.get_collection(tf.GraphKeys.UPDATE_OPS)
                        with tf.control_dependencies(update_ops):
                            scope_collection = self._make_scope(subconfig, device)

                            # Simplest operation for training, created always
                            minimize_op = optimizer.minimize(loss_,
                                                             global_step=self.get_from_attr('global_step'),
                                                             var_list=scope_collection)
                            ops['minimize'] = minimize_op

                            # In order to use microbatches, we need to zero-out some storage, then populate it
                            # with computed gradients, and, finally, apply them to the weights at once
                            if self.microbatch:
                                with tf.variable_scope(key):
                                    zero_op, update_op, apply_op = self._make_microbatch_ops(loss_, optimizer,
                                                                                             var_list=scope_collection)
                                    ops.update({'zero_grads': zero_op,
                                                'update_grads': update_op,
                                                'apply_grads': apply_op})

                            # To use multiple devices, we must compute gradients for every device,
                            # combine them on leading device, and apply updates to the weights on every device
                            if self.multi_device:
                                update_op = optimizer.compute_gradients(loss_,
                                                                        var_list=scope_collection)
                                device_grads.append(update_op)

            # Store average loss in the attribute, make operation to apply average gradient to the weights
            with tf.device(self.leading_device):
                loss_name = 'loss' if len(key) == 0 else 'loss_' + key
                loss = tf.reduce_mean(tf.stack(device_losses))
                loss = tf.identity(loss, name=loss_name)
                self.store_to_attr(loss_name, loss)

                if self.multi_device:
                    ops['multi_apply_grads'] = self._make_multi_update_op(device_grads, optimizer)

            # We need to explicitly initialize variable for every optimizer in order to not
            # interfere with capability to reuse optimizers for different train_steps
            if init:
                self.session.run(tf.variables_initializer(optimizer.variables()))

            # Store all the created operations
            train_steps.update({key: ops})

        self.train_steps = train_steps
        self.store_to_attr('train_steps', train_steps)

    def _make_loss(self, config, device):
>>>>>>> 95cbc118
        loss, args = unpack_fn_from_config('loss', config)

        add_loss = False
        if loss is None:
            pass
        elif isinstance(loss, str):
            loss = LOSSES.get(re.sub('[-_ ]', '', loss).lower(), None)
        elif isinstance(loss, str) and hasattr(tf.losses, loss):
            loss = getattr(tf.losses, loss)
        elif callable(loss):
            pass
        else:
            raise ValueError("Unknown loss", loss)

        if loss is None:
            if len(tf.losses.get_losses()) == 0:
                raise ValueError("Loss is not defined in the model %s" % self)
        else:
            predictions_name = args.pop('predictions', 'predictions')
            targets_name = args.pop('targets', 'targets')
            predictions = self.get_from_attr(predictions_name, device)
            targets = self.get_from_attr(targets_name, device)

            add_loss = args.pop('add_loss', False)
            if add_loss:
                loss_collection = args.pop('loss_collection', None)
            tensor_loss = loss(targets, predictions, **args)
            if add_loss:
                if loss_collection:
                    tf.losses.add_loss(tensor_loss, loss_collection)
                else:
                    tf.losses.add_loss(tensor_loss)
        return tensor_loss

    def _make_optimizer(self, config):
        optimizer_name, optimizer_args = unpack_fn_from_config('optimizer', config)

        if optimizer_name is None or callable(optimizer_name):
            pass
        elif isinstance(optimizer_name, str) and hasattr(tf.train, optimizer_name):
            optimizer_name = getattr(tf.train, optimizer_name)
        elif isinstance(optimizer_name, str) and hasattr(tf.train, optimizer_name + 'Optimizer'):
            optimizer_name = getattr(tf.train, optimizer_name + 'Optimizer')
        else:
            raise ValueError("Unknown optimizer", optimizer_name)

        decay_name, decay_args = self._make_decay(config)
        if decay_name is not None:
            optimizer_args['learning_rate'] = decay_name(**decay_args,
                                                         global_step=self.get_from_attr('global_step'))

        if optimizer_name:
            optimizer = optimizer_name(**optimizer_args)
        else:
            optimizer = None

        return optimizer

    def _make_decay(self, config):
        decay_name, decay_args = unpack_fn_from_config('decay', config)

        if decay_name is None:
            pass
        elif callable(decay_name):
            pass
        elif isinstance(decay_name, str) and hasattr(tf.train, decay_name):
            decay_name = getattr(tf.train, decay_name)
        elif decay_name in DECAYS:
            decay_name = DECAYS.get(re.sub('[-_ ]', '', decay_name).lower(), None)
        else:
            raise ValueError("Unknown learning rate decay method", decay_name)

        return decay_name, decay_args

<<<<<<< HEAD
    def _make_scope(self, config):
=======
    def _make_scope(self, config, device):
>>>>>>> 95cbc118
        scopes = config.get('scope')
        scopes = [scopes] if isinstance(scopes, str) else scopes
        if not isinstance(scopes, (list, tuple)):
            raise ValueError("'Scope' key should be either string or sequence of strings.")

        total = []
        for scope in scopes:
            model_prefix = self.__class__.__name__ + '/'
            device_prefix = model_prefix + self.device_to_scope[device] + '/'

            if (len(scope) > 0) and (scope[0] in ['-', '_', '^']):
                scope_prefix = device_prefix + scope[1:]
            else:
                scope_prefix = device_prefix + scope

            scope_collection = tf.get_collection(tf.GraphKeys.TRAINABLE_VARIABLES,
                                                 scope_prefix)
            if (len(scope) > 0) and (scope[0] in ['-', '_', '^']):
                scope_collection = [item for item in tf.get_collection(tf.GraphKeys.TRAINABLE_VARIABLES, device_prefix)
                                    if item not in scope_collection]
            total.extend(scope_collection)
        return total

    def _make_microbatch_ops(self, loss, optimizer, var_list):
        with tf.variable_scope('microbatch'):
<<<<<<< HEAD
=======
            # Container to store intermediate values of gradients
>>>>>>> 95cbc118
            count = tf.Variable(0.0, dtype=tf.float32, trainable=False, name='count')
            grad_accum = [tf.Variable(np.empty(var.shape, dtype=np.float32), trainable=False)
                          for var in var_list]

<<<<<<< HEAD
            with tf.variable_scope('zero_grad_accum'):
                zero_grad_ops = [var.assign(tf.zeros(var.shape)) for var in grad_accum]
                zero_count_op = count.assign(tf.zeros(shape=(), dtype=tf.float32))
                zero_op = zero_grad_ops + [zero_count_op]

            with tf.variable_scope('update_grad_accum'):
=======
            # Zero-out operation
            with tf.variable_scope('zero_grads'):
                zero_grad_ops = [var.assign(tf.zeros(var.shape)) for var in grad_accum]
                zero_count_op = count.assign(tf.zeros(shape=(), dtype=tf.float32))
                zero_op = zero_grad_ops + [zero_count_op]
                zero_op = tf.group(zero_op, name='zero_grads_op')

            # Compute gradients and add it to the values in the storage
            with tf.variable_scope('update_grads'):
>>>>>>> 95cbc118
                grad_and_vars = optimizer.compute_gradients(loss, var_list)
                update_grad_ops = [grad_accum[i].assign_add(g) for i, (g, _) in enumerate(grad_and_vars)
                                   if g is not None]
                update_count_op = count.assign_add(tf.constant(1.0, dtype=tf.float32))
                update_op = update_grad_ops + [update_count_op]
<<<<<<< HEAD

            with tf.variable_scope('apply_grad_accum'):
                grad_and_vars = [(grad_accum[i] / count, v) for i, (_, v) in enumerate(grad_and_vars)]
                apply_op = optimizer.apply_gradients(grad_and_vars)
        return zero_op, update_op, apply_op

=======
                update_op = tf.group(update_op, name='update_grads_op')

            # Apply gradients from the storage to the actual weights
            with tf.variable_scope('apply_grads'):
                grad_and_vars = [(grad_accum[i] / count, v) for i, (_, v) in enumerate(grad_and_vars)]
                apply_op = optimizer.apply_gradients(grad_and_vars,
                                                     global_step=self.get_from_attr('global_step'))
                apply_op = tf.group(apply_op, name='apply_grads_op')
        return zero_op, update_op, apply_op

    def _make_multi_update_op(self, gradients, optimizer):
        operations = []
        # Each iteration of this loop works with 'copies' of the same variable on different devices
        for grad_and_vars in zip(*gradients):
            # Average gradients from different devices
            expanded = [tf.expand_dims(g, 0) for g, _ in grad_and_vars if g is not None]
            concatted = tf.concat(expanded, axis=0)
            averaged = tf.reduce_mean(concatted, axis=0)

            # Apply gradient on the leading device, then distribute to the others
            leading_device_variable = grad_and_vars[0][1]
            apply_op = optimizer.apply_gradients([(averaged, leading_device_variable)],
                                                 global_step=self.get_from_attr('global_step'))

            distribute_weights = [v.assign(leading_device_variable) for _, v in grad_and_vars[1:]]
            update_op_ = tf.group([apply_op] + distribute_weights, name='update_weight_op')
            operations.append(update_op_)

        # Combine update operations for every variable into single one
        update_op = tf.group(operations, name='update_op')
        return update_op

>>>>>>> 95cbc118
    def get_number_of_trainable_vars(self):
        """ Return the number of trainable variable in the model graph """
        arr = np.asarray([np.prod(v.get_shape().as_list()) for v in self.graph.get_collection('trainable_variables')])
        return np.sum(arr)

    def get_tensor_config(self, tensor, **kwargs):
        """ Return tensor configuration

        Parameters
        ----------
        tensor : str or tf.Tensor

        Returns
        -------
        dict
            tensor config (see :meth:`.TFModel._make_inputs`)

        Raises
        ------
        ValueError shape in tensor configuration isn't int, tuple or list
        """
        inputs = self.get_from_attr('_inputs')

        if tensor in inputs:
            config = inputs[tensor]['config']
            shape = config.get('shape')
            if isinstance(shape, int):
                shape = (shape,)
            if shape:
                kwargs['shape'] = shape
        elif isinstance(tensor, str):
            try:
                tensor = self.get_from_attr(tensor)
            except KeyError:
                config = {}
            else:
                shape = tensor.get_shape().as_list()[1:]
                data_format = self._full_config.get('common/data_format') or 'channels_last'
                config = dict(dtype=tensor.dtype, shape=shape,
                              name=tensor.name, data_format=data_format)
        else:
            config = {}

        config = {**config, **kwargs}
        return config

    def _map_name(self, name, device=None):
        if isinstance(name, str):
            return self.get_from_attr(name, device)
        return name

    def _fill_feed_dict(self, feed_dict=None, device=None, is_training=True):
        feed_dict = feed_dict or {}
        _feed_dict = {}
        for placeholder, value in feed_dict.items():
            if self.has_classes(placeholder):
                classes = self.classes(placeholder)
                get_indices = np.vectorize(lambda c, arr=classes: np.where(c == arr)[0])
                value = get_indices(value)
            placeholder = self._map_name(placeholder, device)
            value = self._map_name(value, device)
            _feed_dict.update({placeholder: value})
        if self.get_from_attr('is_training') not in _feed_dict:
            _feed_dict.update({self.get_from_attr('is_training'): is_training})
        return _feed_dict

    def _fill_fetches(self, fetches=None, default=None):
        fetches = fetches or default
        if isinstance(fetches, str):
            _fetches = self._map_name(fetches)
        elif isinstance(fetches, (tuple, list)):
            _fetches = []
            for fetch in fetches:
                _fetches.append(self._map_name(fetch))
        elif isinstance(fetches, dict):
            _fetches = dict()
            for key, fetch in fetches.items():
                _fetches.update({key: self._map_name(fetch)})
        else:
            _fetches = fetches
        return _fetches

    def _recast_output(self, out, ix=None, fetches=None):
        if isinstance(out, np.ndarray):
            fetch = fetches[ix] if ix is not None else fetches
            if isinstance(fetch, str):
                fetch = self.graph.get_tensor_by_name(fetch)
            _to_classes = self.get_from_attr('_to_classes', default={})
            if fetch in _to_classes:
                return self.classes(_to_classes[fetch])[out]
        return out

    def _fill_output(self, output, fetches):
        if isinstance(output, (tuple, list)):
            _output = []
            for i, o in enumerate(output):
                _output.append(self._recast_output(o, i, fetches))
            output = type(output)(_output)
        elif isinstance(output, dict):
            _output = type(output)()
            for k, v in output.items():
                _output.update({k: self._recast_output(v, k, fetches)})
        else:
            output = self._recast_output(output, fetches=fetches)

        return output

    def train(self, fetches=None, feed_dict=None, use_lock=False, train_mode='', microbatch=None, **kwargs):
        """ Train the model with the data provided

        Parameters
        ----------
        fetches : tuple, list
            a sequence of `tf.Operation` and/or `tf.Tensor` to calculate
        feed_dict : dict
            input data, where key is a placeholder name and value is a numpy value
        use_lock : bool
            if True, the whole train step is locked, thus allowing for multithreading.
        train_mode : str or sequence of str
            name(s) of train step to optimize. Regular expressions are allowed.
        microbatch : int
            size of chunks to split every batch in. Note that if this option was not specified
            in the model configuration, the first invocation of this method would create additional operations.

        Returns
        -------
        Calculated values of tensors in `fetches` in the same structure

        See also
        --------
        `Tensorflow Session run <https://www.tensorflow.org/api_docs/python/tf/Session#run>`_

        Notes
        -----
        ``feed_dict`` is not required as all placeholder names and their data can be passed directly as named arguments

        Examples
        --------

        ::

            model.train(fetches='loss', feed_dict={'images': B('images'), 'labels': B('labels')})

        The same as::

            model.train(fetches='loss', images=B('images'), labels=B('labels'))
        """
        with self.graph.as_default():
<<<<<<< HEAD
=======
            train_steps = self.get_from_attr('train_steps')
>>>>>>> 95cbc118
            # Use microbatch size from either args or config, and if
            # necessary ops for microbatch-training are absent, create them
            if microbatch is not False:
                microbatch = microbatch or self.microbatch
            self.microbatch = microbatch

<<<<<<< HEAD
            if (microbatch) and (len(list(self.train_steps.values())[0]) == 1):
=======
            if (microbatch) and (len(list(train_steps.values())[0]) == 1):
>>>>>>> 95cbc118
                self._make_train_steps(self._full_config, init=False)

            if microbatch is True: # if config option is set to True, but train option left unspectified,
                microbatch = False # it is faster to pretend that there is no microbatching

            # `feed_dict` processing: updating it with all kwargs,
            # optionally splitting it for microbatch train, resulting in list of feed_dicts,
            # updating every of them with `_fill_feed_dict` so tensorflow can work with it
            feed_dict = feed_dict or {}
            feed_dict = {**feed_dict, **kwargs}

<<<<<<< HEAD
            if not microbatch:
                _feed_dicts = [feed_dict]
            else:
                splitted = {}
                for key, value in feed_dict.items():
                    if hasattr(value, '__len__'):
                        if len(value) % microbatch != 0:
                            raise ValueError('Batch size must be a divisible by microbatch size.')
                        steps = len(value) // microbatch
                        splitted[key] = np.array_split(value, steps)

                _feed_dicts = [{key: value[i] for key, value in splitted.items()}
                               for i in range(steps)]

            _feed_dicts = [self._fill_feed_dict(part, is_training=True) for part in _feed_dicts]

=======
>>>>>>> 95cbc118
            # `fetches` and `train_mode` processing
            if fetches is None:
                _fetches = tuple()
            else:
                names = [fetches] if isinstance(fetches, str) else fetches
                _fetches = self._fill_fetches(names, default=None)
<<<<<<< HEAD

=======
>>>>>>> 95cbc118

            if not isinstance(train_mode, (tuple, list)):
                train_mode = [train_mode]

<<<<<<< HEAD
            if use_lock:
                self._train_lock.acquire()

            if self.train_steps:
                for mode in train_mode:
                    if mode in self.train_steps.keys():
                        train_fetches = [self.train_steps[mode]]
                    else:
                        train_fetches = [train_step for name, train_step in self.train_steps.items()
                                         if re.search(mode, name) is not None]

                    if not microbatch:
                        # Run bunch of `minimize` operations (one for every train step)
                        all_fetches = [op[0] for op in train_fetches]
                        if _fetches is not None:
                            all_fetches += [_fetches]
                        if len(all_fetches) > 0:
                            *_, output = self.session.run(all_fetches, feed_dict=_feed_dicts[0])
                    else:
                        # For every train step, zero out gradient accumulators,
                        # then update them with gradients, computed on each of `feed_dicts`,
                        # and finally apply accumulated values to weights
                        outputs = []
                        for _, zero_op, update_op, apply_op in train_fetches:
                            all_fetches = [update_op]
                            if _fetches is not None:
                                all_fetches += [_fetches]

                            self.session.run(zero_op, feed_dict=_feed_dicts[0])
                            for i in range(steps):
                                _, _output = self.session.run(all_fetches, feed_dict=_feed_dicts[i])
                                outputs += [_output]
                            self.session.run(apply_op, feed_dict=_feed_dicts[-1])

                        outputs = [[item[i] for item in outputs] for i, _ in enumerate(names)]
                        output = [np.mean(outputs[i]) if 'loss' in name else outputs[i][-1]
                                  for i, name in enumerate(names)]
=======
            # Acquire lock so only one `train` is active at a time
            if use_lock:
                self._train_lock.acquire()

            if train_steps:
                for mode in train_mode:
                    if mode in train_steps.keys():
                        train_fetches = [train_steps[mode]]
                    else:
                        train_fetches = [train_step for name, train_step in train_steps.items()
                                         if re.search(mode, name) is not None]

                    if not microbatch:
                        if len(self.devices) == 1:
                            # Run bunch of `minimize` operations (one for every train step)
                            all_fetches = [ops['minimize'] for ops in train_fetches]
                            if _fetches is not None:
                                all_fetches += [_fetches]
                            if len(all_fetches) > 0:
                                _fd = self._fill_feed_dict(feed_dict, is_training=True)
                                *_, output = self.session.run(all_fetches, feed_dict=_fd)

                        else:
                            # Split batch into even parts for every device, then run complex operation
                            # that computes gradients on every device, combines them on the leading one,
                            # and finally sends updates back to devices
                            all_fetches = [ops['multi_apply_grads'] for ops in train_fetches]
                            if _fetches is not None:
                                all_fetches += [_fetches]
                            if len(all_fetches) > 0:

                                multi_splitted = {}
                                for key, value in feed_dict.items():
                                    if hasattr(value, '__len__'):
                                        if len(value) % self.multi_device != 0:
                                            raise ValueError('Batch size must be a divisible by number of devices.')
                                        multi_splitted[key] = np.array_split(value, self.multi_device)

                                _feed_dicts = [{key: value[i] for key, value in multi_splitted.items()}
                                               for i in range(self.multi_device)]
                                _fd = {}
                                for part, device in zip(_feed_dicts, self.devices):
                                    _fd = {**_fd, **self._fill_feed_dict(part, device)}

                                *_, output = self.session.run(all_fetches, feed_dict=_fd)

                    else: # microbatch
                        splitted = {}
                        for key, value in feed_dict.items():
                            if hasattr(value, '__len__'):
                                if len(value) % microbatch != 0:
                                    raise ValueError('Batch size must be a divisible by microbatch size.')
                                steps = len(value) // microbatch
                                splitted[key] = np.array_split(value, steps)

                        _feed_dicts = [{key: value[i] for key, value in splitted.items()}
                                       for i in range(steps)]
                        _feed_dicts = [self._fill_feed_dict(part, is_training=True) for part in _feed_dicts]

                        if len(self.devices) == 1:
                            # For every train step, zero out gradient accumulators,
                            # then update them with gradients, computed on each of `feed_dicts`,
                            # and finally apply accumulated values to weights
                            outputs = []
                            for ops in train_fetches:
                                zero_op, update_op, apply_op = ops['zero_grads'], \
                                                               ops['update_grads'], \
                                                               ops['apply_grads']
                                all_fetches = [update_op]
                                if _fetches is not None:
                                    all_fetches += [_fetches]

                                self.session.run(zero_op, feed_dict=_feed_dicts[0])
                                for i in range(steps):
                                    _, _output = self.session.run(all_fetches, feed_dict=_feed_dicts[i])
                                    outputs += [_output]
                                self.session.run(apply_op, feed_dict=_feed_dicts[-1])

                            outputs = [[item[i] for item in outputs] for i, _ in enumerate(names)]
                            output = [np.mean(outputs[i]) if 'loss' in name else outputs[i][-1]
                                      for i, name in enumerate(names)]

                        else:
                            raise NotImplementedError('Using microbatching on multiple devices is yet to be supported')

>>>>>>> 95cbc118
                    output = output[0] if isinstance(fetches, str) else output
            else:
                output = None

            if use_lock:
                self._train_lock.release()
            return self._fill_output(output, _fetches)

    def predict(self, fetches=None, feed_dict=None, **kwargs):
        """ Get predictions on the data provided

        Parameters
        ----------
        fetches : tuple, list
            a sequence of `tf.Operation` and/or `tf.Tensor` to calculate
        feed_dict : dict
            input data, where key is a placeholder name and value is a numpy value

        Returns
        -------
        Calculated values of tensors in `fetches` in the same structure

        See also
        --------
        `Tensorflow Session run <https://www.tensorflow.org/api_docs/python/tf/Session#run>`_

        Notes
        -----
        ``feed_dict`` is not required as all placeholder names and their data can be passed directly.

        Examples
        --------

        ::

            model.predict(fetches='loss', feed_dict={'images': B('images'), 'labels': B('labels')})

        The same as::

            model.predict(fetches='loss', images=B('images'), labels=B('labels'))

        """
        with self.graph.as_default():
            feed_dict = {} if feed_dict is None else feed_dict
            feed_dict = {**feed_dict, **kwargs}
            _feed_dict = self._fill_feed_dict(feed_dict, is_training=False)
            _fetches = self._fill_fetches(fetches, default='predictions')
            output = self.session.run(_fetches, _feed_dict)
        return self._fill_output(output, _fetches)

    def save(self, path, *args, **kwargs):
        """ Save tensorflow model and most of important attributes.

        Note
        ----
        All of tuples (for example, shapes) are converted to lists due to usage of JSON format.

        Parameters
        ----------
        path : str
            a path to a directory where all model files will be stored

        Examples
        --------
        >>> tf_model = ResNet34()

        Now save the model

        >>> tf_model.save('/path/to/models/resnet34')

        The model will be saved to /path/to/models/resnet34
        """
        with self.graph.as_default():
            if not os.path.exists(path):
                os.makedirs(path)
            if self._saver is None:
                self._saver = tf.train.Saver()
            self._saver.save(self.session, os.path.join(path, 'model'), *args,
                             global_step=self.get_from_attr('global_step'), **kwargs)

        preserved = dict()
        for attribute_name in self.preserve:
            attribute = getattr(self, attribute_name)
            preserved[attribute_name] = self._to_names(attribute)
        with open(os.path.join(path, 'attributes.dill'), 'wb') as f:
            dill.dump(preserved, f)

    def _to_names(self, graph_item):
        # Base cases
        if isinstance(graph_item, tf.Tensor):
            return ('Tensor', graph_item.name)
        if isinstance(graph_item, tf.Operation):
            return ('Operation', graph_item.name)
        if isinstance(graph_item, tf.Variable):
            return ('Variable', graph_item.op.name)
        if isinstance(graph_item, (bool, str, int, float)) or graph_item is None:
            return graph_item

        # Handle different containers
        if isinstance(graph_item, (list, tuple, np.ndarray)):
            return type(graph_item)([self._to_names(item) for item in graph_item])
        if isinstance(graph_item, (dict, Config)):
            return type(graph_item)({key: self._to_names(graph_item[key]) for key in graph_item.keys()})
        raise ValueError('Unrecognized type of value.')


    def load(self, path, graph=None, checkpoint=None, *args, **kwargs):
        """ Load a TensorFlow model and most important attributes from files

        Note
        ----
        All of tuples (for example, shapes) are loaded as lists due to usage of JSON format.

        Parameters
        ----------
        path : str
            a directory where a model is stored
        graph : str
            a filename for a metagraph file
        checkpoint : str
            a checkpoint file name or None to load the latest checkpoint

        Examples
        --------
        >>> resnet = ResNet34(load=dict(path='/path/to/models/resnet34'))

        >>> tf_model.load(path='/path/to/models/resnet34')
        """
        _ = args, kwargs
        self.graph = tf.Graph()

        with self.graph.as_default():
            if graph is None:
                graph_files = glob.glob(os.path.join(path, '*.meta'))
                graph_files = [os.path.splitext(os.path.basename(graph))[0] for graph in graph_files]
                all_steps = []
                for _graph in graph_files:
                    try:
                        step = int(_graph.split('-')[-1])
                    except ValueError:
                        pass
                    else:
                        all_steps.append(step)
                graph = '-'.join(['model', str(max(all_steps))]) + '.meta'

            graph_path = os.path.join(path, graph)
            saver = tf.train.import_meta_graph(graph_path)

            if checkpoint is None:
                checkpoint_path = tf.train.latest_checkpoint(path)
            else:
                checkpoint_path = os.path.join(path, checkpoint)

            self.create_session()
            saver.restore(self.session, checkpoint_path)

        with open(os.path.join(path, 'attributes.dill'), 'rb') as dill_file:
            restored = dill.load(dill_file)

        for attribute_name, value in restored.items():
            setattr(self, attribute_name, self._to_graph_items(value))
        self.preserve = list(restored.keys())

    def _to_graph_items(self, name):
        # Base cases
        if isinstance(name, (bool, str, int, float)) or name is None:
            return name

        # Handle different containers
        if isinstance(name, (list, tuple, np.ndarray)):
            if len(name) == 2:
                type_, name_ = name
                if type_ == 'Variable':
                    with self.graph.as_default():
                        return tf.global_variables(name_)[0]
                if type_ == 'Tensor':
                    return self.graph.get_tensor_by_name(name_)
                if type_ == 'Operation':
                    return self.graph.get_operation_by_name(name_)
            return type(name)([self._to_graph_items(item) for item in name])

        if isinstance(name, (dict, Config)):
            return type(name)({key: self._to_graph_items(name[key]) for key in name.keys()})
        raise ValueError('Unrecognized type of value.')


    @classmethod
    def crop(cls, inputs, resize_to, data_format='channels_last'):
        """ Crop input tensor to a shape of a given image.
        If resize_to does not have a fully defined shape (resize_to.get_shape() has at least one None),
        the returned tf.Tensor will be of unknown shape except the number of channels.

        Parameters
        ----------
        inputs : tf.Tensor
            input tensor
        resize_to : tf.Tensor
            a tensor which shape the inputs should be resized to
        data_format : str {'channels_last', 'channels_first'}
            data format
        """

        static_shape = cls.spatial_shape(resize_to, data_format, False)
        dynamic_shape = cls.spatial_shape(resize_to, data_format, True)

        if None in cls.shape(inputs) + static_shape:
            return cls._dynamic_crop(inputs, static_shape, dynamic_shape, data_format)
        return cls._static_crop(inputs, static_shape, data_format)

    @classmethod
    def _static_crop(cls, inputs, shape, data_format='channels_last'):
        input_shape = np.array(cls.spatial_shape(inputs, data_format))

        if np.abs(input_shape - shape).sum() > 0:
            begin = [0] * inputs.shape.ndims
            if data_format == "channels_last":
                size = [-1] + shape + [-1]
            else:
                size = [-1, -1] + shape
            x = tf.slice(inputs, begin=begin, size=size)
        else:
            x = inputs
        return x

    @classmethod
    def _dynamic_crop(cls, inputs, static_shape, dynamic_shape, data_format='channels_last'):
        input_shape = cls.spatial_shape(inputs, data_format, True)
        n_channels = cls.num_channels(inputs, data_format)
        if data_format == 'channels_last':
            slice_size = [(-1,), dynamic_shape, (n_channels,)]
            output_shape = [None] * (len(static_shape) + 1) + [n_channels]
        else:
            slice_size = [(-1, n_channels), dynamic_shape]
            output_shape = [None, n_channels] + [None] * len(static_shape)

        begin = [0] * len(inputs.get_shape().as_list())
        size = tf.concat(slice_size, axis=0)
        cond = tf.reduce_sum(tf.abs(input_shape - dynamic_shape)) > 0
        x = tf.cond(cond, lambda: tf.slice(inputs, begin=begin, size=size), lambda: inputs)
        x.set_shape(output_shape)
        return x

    @classmethod
    def initial_block(cls, inputs, name='initial_block', **kwargs):
        """ Transform inputs with a convolution block

        Parameters
        ----------
        inputs : tf.Tensor
            input tensor
        name : str
            scope name

        Notes
        -----
        For other parameters see :func:`.conv_block`.

        Returns
        -------
        tf.Tensor
        """
        kwargs = cls.fill_params('initial_block', **kwargs)
        if kwargs.get('layout'):
            return conv_block(inputs, name=name, **kwargs)
        return inputs

    @classmethod
    def body(cls, inputs, name='body', **kwargs):
        """ Base layers which produce a network embedding

        Parameters
        ----------
        inputs : tf.Tensor
            input tensor
        name : str
            scope name

        Notes
        -----
        For other parameters see :func:`.conv_block`.

        Returns
        -------
        tf.Tensor

        Examples
        --------
        ::

            MyModel.body(inputs, layout='ca ca ca', filters=[128, 256, 512], kernel_size=3)
        """
        kwargs = cls.fill_params('body', **kwargs)
        if kwargs.get('layout'):
            return conv_block(inputs, name=name, **kwargs)
        return inputs

    @classmethod
    def head(cls, inputs, name='head', **kwargs):
        """ The last network layers which produce predictions

        Parameters
        ----------
        inputs : tf.Tensor
            input tensor
        name : str
            scope name

        Notes
        -----
        For other parameters see :func:`.conv_block`.

        Returns
        -------
        tf.Tensor

        Examples
        --------
        A fully convolutional head with 3x3 and 1x1 convolutions and global max pooling:

            MyModel.head(network_embedding, layout='cacaP', filters=[128, num_classes], kernel_size=[3, 1])

        A fully connected head with dropouts, a dense layer with 1000 units and final dense layer with class logits::

            MyModel.head(network_embedding, layout='dfadf', units=[1000, num_classes], dropout_rate=.15)
        """
        kwargs = cls.fill_params('head', **kwargs)
        if kwargs.get('layout'):
            return conv_block(inputs, name=name, **kwargs)
        return inputs

    def output(self, inputs, predictions=None, ops=None, prefix=None, **kwargs):
        """ Add output operations to the model graph, like predicted probabilities or labels, etc.

        Parameters
        ----------
        inputs : tf.Tensor or a sequence of tf.Tensors
            input tensors

        predictions : str or callable
            an operation applied to inputs to get `predictions` tensor which is used in a loss function:

            - 'sigmoid' - ``sigmoid(inputs)``
            - 'proba' - ``softmax(inputs)``
            - 'labels' - ``argmax(inputs)``
            - 'softplus' - ``softplus(inputs)``
            - callable - a user-defined operation

        ops : a sequence of operations or an ordered dict
            auxiliary operations

            If dict:

            - key - a prefix for each input
            - value - a sequence of aux operations

        Raises
        ------
        ValueError if the number of inputs does not equal to the number of prefixes
        TypeError if inputs is not a Tensor or a sequence of Tensors

        Examples
        --------

        ::

            config = {
                'output': ['proba', 'labels']
            }

        However, if one of the placeholders also has a name 'labels', then it will be lost as the model
        will rewrite the name 'labels' with an output.

        That is where a dict might be convenient::

            config = {
                'output': {'predicted': ['proba', 'labels']}
            }

        Now the output will be stored under names 'predicted_proba' and 'predicted_labels'.

        For multi-output models ensure that an ordered dict is used (e.g. :class:`~collections.OrderedDict`).
        """
        if ops is None:
            ops = []
        elif not isinstance(ops, (dict, tuple, list)):
            ops = [ops]
        if not isinstance(ops, dict):
            ops = {'': ops}

        if not isinstance(inputs, (tuple, list)):
            inputs = [inputs]

        for i, tensor in enumerate(inputs):
            if not isinstance(tensor, tf.Tensor):
                raise TypeError("Network output is expected to be a Tensor, but given {}".format(type(inputs)))

            prefix = [*ops.keys()][i]
            if prefix:
                ctx = tf.variable_scope(prefix)
                ctx.__enter__()
            else:
                ctx = None
            attr_prefix = prefix + '_' if prefix else ''

            self._add_output_op(tensor, predictions, 'predictions', '', **kwargs)
            for oper in ops[prefix]:
                self._add_output_op(tensor, oper, oper, attr_prefix, **kwargs)

            if ctx:
                ctx.__exit__(None, None, None)

    def _add_output_op(self, inputs, oper, name, attr_prefix, **kwargs):
        device = self._get_current_device()
        if oper is None:
            self._add_output_identity(inputs, name, attr_prefix, device, **kwargs)
        elif oper == 'softplus':
            self._add_output_softplus(inputs, name, attr_prefix, device, **kwargs)
        elif oper == 'sigmoid':
            self._add_output_sigmoid(inputs, name, attr_prefix, device, **kwargs)
        elif oper == 'proba':
            self._add_output_proba(inputs, name, attr_prefix, device, **kwargs)
        elif oper == 'labels':
            self._add_output_labels(inputs, name, attr_prefix, device, **kwargs)
        elif callable(oper):
            self._add_output_callable(inputs, oper, None, attr_prefix, device, **kwargs)

    def _add_output_identity(self, inputs, name, attr_prefix, device, **kwargs):
        _ = kwargs
        x = tf.identity(inputs, name=name)
        self.store_to_attr(attr_prefix + name, x, device)
        return x

    def _add_output_softplus(self, inputs, name, attr_prefix, device, **kwargs):
        _ = kwargs
        proba = tf.nn.softplus(inputs, name=name)
        self.store_to_attr(attr_prefix + name, proba, device)

    def _add_output_sigmoid(self, inputs, name, attr_prefix, device, **kwargs):
        _ = kwargs
        proba = tf.sigmoid(inputs, name=name)
        self.store_to_attr(attr_prefix + name, proba, device)

    def _add_output_proba(self, inputs, name, attr_prefix, device, **kwargs):
        axis = self.channels_axis(kwargs['data_format'])
        proba = tf.nn.softmax(inputs, name=name, axis=axis)
        self.store_to_attr(attr_prefix + name, proba, device)

    def _add_output_labels(self, inputs, name, attr_prefix, device, **kwargs):
        class_axis = self.channels_axis(kwargs.get('data_format'))
        predicted_classes = tf.argmax(inputs, axis=class_axis, name=name)
        self.store_to_attr(attr_prefix + name, predicted_classes, device)

    def _add_output_callable(self, inputs, oper, name, attr_prefix, device, **kwargs):
        _ = kwargs
        x = oper(inputs)
        name = name or oper.__name__
        self.store_to_attr(attr_prefix + name, x, device)
        return x

    @classmethod
    def default_config(cls):
        """ Define model defaults

        You need to override this method if you expect your model or its blocks to serve as a base for other models
        (e.g. VGG for FCN, ResNet for LinkNet, etc).

        Put here all constants (like the number of filters, kernel sizes, block layouts, strides, etc)
        specific to the model, but independent of anything else (like image shapes, number of classes, etc).

        These defaults can be changed in :meth:`~.TFModel.build_config` or when calling :meth:`.Pipeline.init_model`.

        Usually, it looks like::

            @classmethod
            def default_config(cls):
                config = TFModel.default_config()
                config['initial_block'] = dict(layout='cnap', filters=16, kernel_size=7, strides=2,
                                               pool_size=3, pool_strides=2)
                config['body/filters'] = 32
                config['head'] = dict(layout='cnadV', dropout_rate=.2)
                return config
        """
        config = Config()
        config['inputs'] = {}
        config['initial_block'] = {}
        config['body'] = {}
        config['head'] = {}
        config['predictions'] = None
        config['output'] = None
        config['optimizer'] = ('Adam', dict())
        config['decay'] = (None, dict())
        config['scope'] = ''
        config['common'] = {'batch_norm': {'momentum': .1}}

        return config

    @classmethod
    def fill_params(cls, _name, **kwargs):
        """ Fill block params from default config and kwargs """
        config = cls.default_config()
        _config = config.get(_name)
        config = {**config['common'], **_config, **kwargs}
        return config

    def build_config(self, names=None):
        """ Define a model architecture configuration

        It takes just 2 steps:

        #. Define names for all placeholders and make input tensors by calling ``super().build_config(names)``.

           If the model config does not contain any name from ``names``, :exc:`KeyError` is raised.

           See :meth:`.TFModel._make_inputs` for details.

        #. Define parameters for :meth:`.TFModel.initial_block`, :meth:`.TFModel.body`, :meth:`.TFModel.head`
           which depend on inputs.

        #. Don't forget to return ``config``.

        Typically it looks like this::

            def build_config(self, names=None):
                names = names or ['images', 'labels']
                config = super().build_config(names)
                config['head']['num_classes'] = self.num_classes('targets')
                return config
        """
        config = self.default_config()

        config = config + self.config

        if config.get('inputs'):
            with tf.variable_scope('inputs'):
                self._make_inputs(names, config)
            inputs = config.get('initial_block/inputs')

            if isinstance(inputs, str):
                if not config.get('common/data_format'):
                    config['common/data_format'] = self.data_format(inputs)
                config['initial_block/inputs'] = self.get_from_attr('inputs')[inputs]

            elif isinstance(inputs, list):
                config['initial_block/inputs'] = [self.get_from_attr('inputs')[name]
                                                  for name in inputs]
            else:
                raise ValueError('initial_block/inputs should be specified with a name or a list of names.')

        return config

    def _add_block(self, name, config, inputs):
        defaults = {'is_training': self.get_from_attr('is_training'),
                    'global_step': self.get_from_attr('global_step'),
                    **config['common']}
        if callable(config[name]):
            block = config[name](inputs, **defaults)
        elif isinstance(config[name], dict):
            block = getattr(self, name)(inputs=inputs, **{**defaults, **config[name]})
        else:
            raise TypeError('block can be configured as a function or a dict with parameters')
        return block

    def _build(self, config=None):
        inputs = config.pop('initial_block/inputs')
        x = self._add_block('initial_block', config, inputs=inputs)
        x = self._add_block('body', config, inputs=x)
        output = self._add_block('head', config, inputs=x)
        self.output(output, predictions=config['predictions'], ops=config['output'], **config['common'])

    def data_format(self, tensor, **kwargs):
        """ Return the tensor data format (channels_last or channels_first)

        Parameters
        ----------
        tensor : str or tf.Tensor

        Returns
        -------
        data_format : str
        """
        config = self.get_tensor_config(tensor, **kwargs)
        return config.get('data_format')

    def has_classes(self, tensor):
        """ Check if a tensor has classes defined in the config """
        config = self.get_tensor_config(tensor)
        has = config.get('classes') is not None
        return has

    def classes(self, tensor):
        """ Return the classes """
        config = self.get_tensor_config(tensor)
        classes = config.get('classes')
        if isinstance(classes, int):
            return np.arange(classes)
        return np.asarray(classes)

    def num_classes(self, tensor):
        """ Return the  number of classes """
        if self.has_classes(tensor):
            classes = self.classes(tensor)
            return classes if isinstance(classes, int) else len(classes)
        return self.get_num_channels(tensor)

    def get_num_channels(self, tensor, **kwargs):
        """ Return the number of channels in the tensor

        Parameters
        ----------
        tensor : str or tf.Tensor

        Returns
        -------
        number of channels : int
        """
        config = self.get_tensor_config(tensor, **kwargs)
        shape = (None,) + config.get('shape')
        channels_axis = self.channels_axis(tensor, **kwargs)
        return shape[channels_axis] if shape else None

    @classmethod
    def num_channels(cls, tensor, data_format='channels_last'):
        """ Return number of channels in the input tensor

        Parameters
        ----------
        tensor : tf.Tensor

        Returns
        -------
        shape : tuple of ints
        """
        shape = tensor.get_shape().as_list()
        axis = cls.channels_axis(data_format)
        return shape[axis]

    def get_shape(self, tensor, **kwargs):
        """ Return the tensor shape without batch dimension

        Parameters
        ----------
        tensor : str or tf.Tensor

        Returns
        -------
        shape : tuple
        """
        config = self.get_tensor_config(tensor, **kwargs)
        return config.get('shape')

    @classmethod
    def shape(cls, tensor, dynamic=False):
        """ Return shape of the input tensor without batch size

        Parameters
        ----------
        tensor : tf.Tensor

        dynamic : bool
            if True, returns tensor which represents shape. If False, returns list of ints and/or Nones

        Returns
        -------
        shape : tf.Tensor or list
        """
        if dynamic:
            shape = tf.shape(tensor)
        else:
            shape = tensor.get_shape().as_list()
        return shape[1:]

    def get_spatial_dim(self, tensor, **kwargs):
        """ Return the tensor spatial dimensionality (without batch and channels dimensions)

        Parameters
        ----------
        tensor : str or tf.Tensor

        Returns
        -------
        number of spatial dimensions : int
        """
        config = self.get_tensor_config(tensor, **kwargs)
        return len(config.get('shape')) - 1

    @classmethod
    def spatial_dim(cls, tensor):
        """ Return spatial dim of the input tensor (without channels and batch dimension)

        Parameters
        ----------
        tensor : tf.Tensor

        Returns
        -------
        dim : int
        """
        return len(tensor.get_shape().as_list()) - 2

    def get_spatial_shape(self, tensor, **kwargs):
        """ Return the tensor spatial shape (without batch and channels dimensions)

        Parameters
        ----------
        tensor : str or tf.Tensor

        Returns
        -------
        spatial shape : tuple
        """
        config = self.get_tensor_config(tensor, **kwargs)
        data_format = config.get('data_format')
        shape = config.get('shape')[:-1] if data_format == 'channels_last' else config.get('shape')[1:]
        return shape

    @classmethod
    def spatial_shape(cls, tensor, data_format='channels_last', dynamic=False):
        """ Return spatial shape of the input tensor

        Parameters
        ----------
        tensor : tf.Tensor

        dynamic : bool
            if True, returns tensor which represents shape. If False, returns list of ints and/or Nones

        Returns
        -------
        shape : tf.Tensor or list
        """
        if dynamic:
            shape = tf.shape(tensor)
        else:
            shape = tensor.get_shape().as_list()
        axis = slice(1, -1) if data_format == "channels_last" else slice(2, None)
        return shape[axis]

    def get_batch_size(self, tensor):
        """ Return batch size (the length of the first dimension) of the input tensor

        Parameters
        ----------
        tensor : str or tf.Tensor

        Returns
        -------
        batch size : int or None
        """
        if isinstance(tensor, tf.Tensor):
            pass
        elif isinstance(tensor, str):
            tensor = self.get_from_attr(tensor)
        else:
            raise TypeError("Tensor can be tf.Tensor or string, but given %s" % type(tensor))

        return tensor.get_shape().as_list()[0]

    @classmethod
    def batch_size(cls, tensor):
        """ Return batch size (the length of the first dimension) of the input tensor

        Parameters
        ----------
        tensor : tf.Tensor

        Returns
        -------
        batch size : int or None
        """
        return tensor.get_shape().as_list()[0]


    @classmethod
    def channels_axis(cls, data_format='channels_last'):
        """ Return the channels axis for the tensor

        Parameters
        ----------
        data_format : str {'channels_last', 'channels_first', 'N***'} or None

        Returns
        -------
        int
        """
        return 1 if data_format == "channels_first" or data_format.startswith("NC") else -1

    @classmethod
    def se_block(cls, inputs, ratio, name='se', **kwargs):
        """ Squeeze and excitation block

        Hu J. et al. "`Squeeze-and-Excitation Networks <https://arxiv.org/abs/1709.01507>`_"

        Parameters
        ----------
        inputs : tf.Tensor
            input tensor
        ratio : int
            squeeze ratio for the number of filters

        Returns
        -------
        tf.Tensor
        """
        with tf.variable_scope(name):
            data_format = kwargs.get('data_format')
            in_filters = cls.num_channels(inputs, data_format)
            x = conv_block(inputs,
                           **{**kwargs, 'layout': 'Vfafa', 'units': [in_filters//ratio, in_filters],
                              'name': 'se', 'activation': [tf.nn.relu, tf.nn.sigmoid]})

            shape = [-1] + [1] * (cls.spatial_dim(inputs) + 1)
            axis = cls.channels_axis(data_format)
            shape[axis] = in_filters
            scale = tf.reshape(x, shape)
            x = inputs * scale
        return x

    @classmethod
    def upsample(cls, inputs, factor=None, resize_to=None, layout='b', name='upsample', **kwargs):
        """ Upsample input tensor

        Parameters
        ----------
        inputs : tf.Tensor or tuple of two tf.Tensor
            a tensor to resize and a tensor which size to resize to
        factor : int
            an upsamping scale
        resize_to : tf.Tensor
            a tensor which shape the output should be resized to
        layout : str
            a resizing technique, a sequence of:

            - R - use residual connection with bilinear additive upsampling (must be the first symbol)
            - b - bilinear resize
            - B - bilinear additive upsampling
            - N - nearest neighbor resize
            - t - transposed convolution
            - X - subpixel convolution

        Returns
        -------
        tf.Tensor
        """
        if np.all(factor == 1):
            return inputs

        if kwargs.get('filters') is None:
            kwargs['filters'] = cls.num_channels(inputs, kwargs['data_format'])

        x = upsample(inputs, factor=factor, layout=layout, name=name, **kwargs)
        if resize_to is not None:
            x = cls.crop(x, resize_to, kwargs['data_format'])
        return x<|MERGE_RESOLUTION|>--- conflicted
+++ resolved
@@ -50,15 +50,9 @@
 
     ``build`` and ``load`` are inherited from :class:`.BaseModel`.
 
-<<<<<<< HEAD
-    device : str or callable
-        if str, a device name (e.g. 'gpu:0').
-        if callable, a function which takes an operation and returns a device name for it.
-=======
     device : str or sequence of str
-        device name(s), e.g. '/device:GPU:0'. Regular expressions are allowed.
+        device name(s), e.g. 'gpu:0'. Regular expressions are allowed.
         Default behaviour is to use the first available GPU (or CPU if no GPUs are detected).
->>>>>>> 95cbc118
         See `tf.device <https://www.tensorflow.org/api_docs/python/tf/device>`_ for details.
 
     session : dict
@@ -251,23 +245,11 @@
         self.session = kwargs.get('session', None)
         self.graph = tf.Graph() if self.session is None else self.session.graph
         self._graph_context = None
-<<<<<<< HEAD
-        self.is_training = None
-        self.global_step = None
-        self.loss = None
-        self.microbatch = None
-=======
         self._full_config = Config()
 
         # Train configurations
->>>>>>> 95cbc118
         self.train_steps = None
-        self.optimizers = {}
         self._train_lock = threading.Lock()
-<<<<<<< HEAD
-        self._full_config = {}
-        self._attrs = []
-=======
 
         # Parameters of batch processing: splitting batches into parts and/or using multiple devices to process data
         self.microbatch = None
@@ -281,32 +263,12 @@
         self._attrs = dict()
 
         # Save/load things
->>>>>>> 95cbc118
         self._saver = None
         self.preserve = ['_attrs', '_full_config', 'microbatch',
                          'devices', 'leading_device', 'device_to_scope', 'scope_to_device', 'multi_device']
 
         super().__init__(*args, **kwargs)
 
-<<<<<<< HEAD
-    def build(self, *args, **kwargs):
-        """ Build the model
-
-        #. Create a graph
-        #. Define ``is_training`` and ``global_step`` tensors
-        #. Define a model architecture by calling :meth:``._build``
-        #. Create a loss function from config
-        #. Create an optimizer and define a train step from config
-        #. `Set UPDATE_OPS control dependency on train step
-           <https://www.tensorflow.org/api_docs/python/tf/layers/batch_normalization>`_
-        #. Create a tensorflow session
-        """
-
-        def _device_context():
-            if 'device' in self.config:
-                device = self._get_device()
-                context = self.graph.device(device)
-=======
     def store_to_attr(self, attr, graph_item, device=None):
         """ Store `graph_item` to private container."""
         if device is None:
@@ -334,7 +296,6 @@
         if device is not None:
             if device in self.device_to_scope.keys():
                 prefix += self.device_to_scope[device]
->>>>>>> 95cbc118
             else:
                 prefix += device
 
@@ -369,22 +330,6 @@
                     is_training = tf.placeholder(tf.bool, name='is_training')
                     self.store_to_attr('is_training', is_training)
 
-<<<<<<< HEAD
-                config = self.build_config()
-                self._full_config = config
-                self._build(config)
-                self.microbatch = config.get('microbatch')
-
-                if self.session is None:
-                    self.create_session(config)
-                    self.reset()
-
-                if self.train_steps is None:
-                    self._make_train_steps(config)
-                else:
-                    self.store_to_attr('train_steps', self.train_steps)
-
-=======
                     global_step = tf.Variable(0, trainable=False, name='global_step')
                     self.store_to_attr('global_step', global_step)
 
@@ -403,7 +348,6 @@
                 self._make_train_steps(config)
                 self.reset()
 
->>>>>>> 95cbc118
     def create_session(self, config=None):
         """ Create TF session """
         config = config if config is not None else self.config
@@ -416,22 +360,6 @@
         with self.session.graph.as_default():
             self.session.run(tf.global_variables_initializer())
 
-<<<<<<< HEAD
-    def _get_device(self):
-        device = self.config.get('device')
-        if callable(device) or device is None:
-            _device = device
-        elif isinstance(device, str):
-            _device = device.split(':')
-            unit, index = _device if len(_device) > 1 else (device, '0')
-            if unit.lower() in ['gpu', 'cpu']:
-                _device = '/device:'+unit.upper()+':'+index
-            else:
-                raise ValueError('Unknown device: ', device)
-        else:
-            raise TypeError('Wrong device type: ', type(device))
-        return _device
-=======
     def _get_devices(self):
         available_devices = device_lib.list_local_devices()
 
@@ -463,7 +391,6 @@
             device_scope = scope.split('/')[1]
             return self.scope_to_device[device_scope]
         return None
->>>>>>> 95cbc118
 
     def _make_inputs(self, names=None, config=None):
         """ Create model input data from config provided
@@ -709,42 +636,6 @@
         if tensor.dtype in [tf.float16, tf.float32, tf.float64]:
             tensor = tf.argmax(tensor, axis=-1, name=name)
         if self.has_classes(input_name):
-<<<<<<< HEAD
-            self._to_classes.update({tensor: input_name})
-        return tensor
-
-    def _check_tensor(self, name):
-        if hasattr(self, name):
-            return getattr(self, name)
-
-        valid = [item for item in self.graph.get_operations() if name in item.name]
-        if len(valid) != 1:
-            valid = [item for item in valid if item.name.endswith('_output')]
-
-        if len(valid) == 1:
-            return valid[0].values()[0]
-
-        if len(valid) > 1:
-            raise KeyError("Too many tensors match the '%s' name in  %s model" % (name, type(self).__name__))
-        raise KeyError("Model %s does not have '%s' tensor" % (type(self).__name__, name))
-
-    def _make_train_steps(self, config, init=True):
-        if config.get('train_steps') is None:
-            config.update({'train_steps': {'': {key: config.get(key) for key in
-                                                ('optimizer', 'decay', 'loss', 'scope')}}})
-            total = lambda _: tf.losses.get_total_loss()
-        else:
-            total = lambda loss: loss
-
-        # First pass through the config: pass values from higher level, create all of the optimizers
-        for key, subconfig in config['train_steps'].items():
-            subconfig.update({key: subconfig.get(key) or config.get(key)
-                              for key in ('optimizer', 'decay', 'loss', 'scope')})
-
-            if subconfig.get('optimizer') is not None:
-                if self.optimizers.get(key) is None:
-                    self.optimizers[key] = self._make_optimizer(subconfig)
-=======
             self.store_to_attr('_to_classes', input_name, tensor)
         return tensor
 
@@ -765,39 +656,10 @@
             if subconfig.get('optimizer') is not None:
                 if optimizers.get(key) is None:
                     optimizers[key] = self._make_optimizer(subconfig)
->>>>>>> 95cbc118
 
         # Second pass through the config: create loss, get scope variables, minimize via chosen optimizer
         train_steps = {}
         for key, subconfig in config['train_steps'].items():
-<<<<<<< HEAD
-            loss = self._make_loss(subconfig)
-            loss_name = 'loss' if len(key) == 0 else 'loss_' + key
-            self.store_to_attr(loss_name, total(loss))
-
-            optimizer = self.optimizers.get(subconfig.get('use')) or self.optimizers.get(key)
-
-            update_ops = tf.get_collection(tf.GraphKeys.UPDATE_OPS)
-            with tf.control_dependencies(update_ops):
-                scope_collection = self._make_scope(subconfig)
-
-                ops = []
-                minimize_op = optimizer.minimize(self._check_tensor(loss_name),
-                                                 global_step=self.global_step,
-                                                 var_list=scope_collection)
-                ops.append(minimize_op)
-                if self.microbatch:
-                    zero_op, update_op, apply_op = self._make_microbatch_ops(self._check_tensor(loss_name),
-                                                                             optimizer,
-                                                                             var_list=scope_collection)
-                    ops.extend([zero_op, update_op, apply_op])
-                train_steps.update({key: ops})
-            if init:
-                self.session.run(tf.variables_initializer(optimizer.variables()))
-        self.store_to_attr('train_steps', train_steps)
-
-    def _make_loss(self, config):
-=======
             # Create losses for every device, then combine them into one via summation
             device_grads, device_losses, ops = [], [], {}
             for device in self.devices:
@@ -859,7 +721,6 @@
         self.store_to_attr('train_steps', train_steps)
 
     def _make_loss(self, config, device):
->>>>>>> 95cbc118
         loss, args = unpack_fn_from_config('loss', config)
 
         add_loss = False
@@ -934,11 +795,7 @@
 
         return decay_name, decay_args
 
-<<<<<<< HEAD
-    def _make_scope(self, config):
-=======
     def _make_scope(self, config, device):
->>>>>>> 95cbc118
         scopes = config.get('scope')
         scopes = [scopes] if isinstance(scopes, str) else scopes
         if not isinstance(scopes, (list, tuple)):
@@ -964,22 +821,11 @@
 
     def _make_microbatch_ops(self, loss, optimizer, var_list):
         with tf.variable_scope('microbatch'):
-<<<<<<< HEAD
-=======
             # Container to store intermediate values of gradients
->>>>>>> 95cbc118
             count = tf.Variable(0.0, dtype=tf.float32, trainable=False, name='count')
             grad_accum = [tf.Variable(np.empty(var.shape, dtype=np.float32), trainable=False)
                           for var in var_list]
 
-<<<<<<< HEAD
-            with tf.variable_scope('zero_grad_accum'):
-                zero_grad_ops = [var.assign(tf.zeros(var.shape)) for var in grad_accum]
-                zero_count_op = count.assign(tf.zeros(shape=(), dtype=tf.float32))
-                zero_op = zero_grad_ops + [zero_count_op]
-
-            with tf.variable_scope('update_grad_accum'):
-=======
             # Zero-out operation
             with tf.variable_scope('zero_grads'):
                 zero_grad_ops = [var.assign(tf.zeros(var.shape)) for var in grad_accum]
@@ -989,20 +835,11 @@
 
             # Compute gradients and add it to the values in the storage
             with tf.variable_scope('update_grads'):
->>>>>>> 95cbc118
                 grad_and_vars = optimizer.compute_gradients(loss, var_list)
                 update_grad_ops = [grad_accum[i].assign_add(g) for i, (g, _) in enumerate(grad_and_vars)
                                    if g is not None]
                 update_count_op = count.assign_add(tf.constant(1.0, dtype=tf.float32))
                 update_op = update_grad_ops + [update_count_op]
-<<<<<<< HEAD
-
-            with tf.variable_scope('apply_grad_accum'):
-                grad_and_vars = [(grad_accum[i] / count, v) for i, (_, v) in enumerate(grad_and_vars)]
-                apply_op = optimizer.apply_gradients(grad_and_vars)
-        return zero_op, update_op, apply_op
-
-=======
                 update_op = tf.group(update_op, name='update_grads_op')
 
             # Apply gradients from the storage to the actual weights
@@ -1035,7 +872,6 @@
         update_op = tf.group(operations, name='update_op')
         return update_op
 
->>>>>>> 95cbc118
     def get_number_of_trainable_vars(self):
         """ Return the number of trainable variable in the model graph """
         arr = np.asarray([np.prod(v.get_shape().as_list()) for v in self.graph.get_collection('trainable_variables')])
@@ -1184,21 +1020,14 @@
             model.train(fetches='loss', images=B('images'), labels=B('labels'))
         """
         with self.graph.as_default():
-<<<<<<< HEAD
-=======
             train_steps = self.get_from_attr('train_steps')
->>>>>>> 95cbc118
             # Use microbatch size from either args or config, and if
             # necessary ops for microbatch-training are absent, create them
             if microbatch is not False:
                 microbatch = microbatch or self.microbatch
             self.microbatch = microbatch
 
-<<<<<<< HEAD
-            if (microbatch) and (len(list(self.train_steps.values())[0]) == 1):
-=======
             if (microbatch) and (len(list(train_steps.values())[0]) == 1):
->>>>>>> 95cbc118
                 self._make_train_steps(self._full_config, init=False)
 
             if microbatch is True: # if config option is set to True, but train option left unspectified,
@@ -1210,78 +1039,16 @@
             feed_dict = feed_dict or {}
             feed_dict = {**feed_dict, **kwargs}
 
-<<<<<<< HEAD
-            if not microbatch:
-                _feed_dicts = [feed_dict]
-            else:
-                splitted = {}
-                for key, value in feed_dict.items():
-                    if hasattr(value, '__len__'):
-                        if len(value) % microbatch != 0:
-                            raise ValueError('Batch size must be a divisible by microbatch size.')
-                        steps = len(value) // microbatch
-                        splitted[key] = np.array_split(value, steps)
-
-                _feed_dicts = [{key: value[i] for key, value in splitted.items()}
-                               for i in range(steps)]
-
-            _feed_dicts = [self._fill_feed_dict(part, is_training=True) for part in _feed_dicts]
-
-=======
->>>>>>> 95cbc118
             # `fetches` and `train_mode` processing
             if fetches is None:
                 _fetches = tuple()
             else:
                 names = [fetches] if isinstance(fetches, str) else fetches
                 _fetches = self._fill_fetches(names, default=None)
-<<<<<<< HEAD
-
-=======
->>>>>>> 95cbc118
 
             if not isinstance(train_mode, (tuple, list)):
                 train_mode = [train_mode]
 
-<<<<<<< HEAD
-            if use_lock:
-                self._train_lock.acquire()
-
-            if self.train_steps:
-                for mode in train_mode:
-                    if mode in self.train_steps.keys():
-                        train_fetches = [self.train_steps[mode]]
-                    else:
-                        train_fetches = [train_step for name, train_step in self.train_steps.items()
-                                         if re.search(mode, name) is not None]
-
-                    if not microbatch:
-                        # Run bunch of `minimize` operations (one for every train step)
-                        all_fetches = [op[0] for op in train_fetches]
-                        if _fetches is not None:
-                            all_fetches += [_fetches]
-                        if len(all_fetches) > 0:
-                            *_, output = self.session.run(all_fetches, feed_dict=_feed_dicts[0])
-                    else:
-                        # For every train step, zero out gradient accumulators,
-                        # then update them with gradients, computed on each of `feed_dicts`,
-                        # and finally apply accumulated values to weights
-                        outputs = []
-                        for _, zero_op, update_op, apply_op in train_fetches:
-                            all_fetches = [update_op]
-                            if _fetches is not None:
-                                all_fetches += [_fetches]
-
-                            self.session.run(zero_op, feed_dict=_feed_dicts[0])
-                            for i in range(steps):
-                                _, _output = self.session.run(all_fetches, feed_dict=_feed_dicts[i])
-                                outputs += [_output]
-                            self.session.run(apply_op, feed_dict=_feed_dicts[-1])
-
-                        outputs = [[item[i] for item in outputs] for i, _ in enumerate(names)]
-                        output = [np.mean(outputs[i]) if 'loss' in name else outputs[i][-1]
-                                  for i, name in enumerate(names)]
-=======
             # Acquire lock so only one `train` is active at a time
             if use_lock:
                 self._train_lock.acquire()
@@ -1367,7 +1134,6 @@
                         else:
                             raise NotImplementedError('Using microbatching on multiple devices is yet to be supported')
 
->>>>>>> 95cbc118
                     output = output[0] if isinstance(fetches, str) else output
             else:
                 output = None
