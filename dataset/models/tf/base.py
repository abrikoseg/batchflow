--- conflicted
+++ resolved
@@ -1189,7 +1189,6 @@
         return x
 
     @classmethod
-<<<<<<< HEAD
     def channels_axis(data_format):
         """ Return the channels axis for the tensor
 
@@ -1398,7 +1397,7 @@
         batch size : int or None
         """
         return tensor.get_shape().as_list()[0]
-=======
+
     def upsample(cls, inputs, factor=None, layout='b', name='upsample', **kwargs):
         """ Upsample input tensor
 
@@ -1516,5 +1515,4 @@
             axis = cls.channels_axis(kwargs.get('data_format'))
             x = tf.concat(layers, axis=axis, name='concat')
             x = conv_block(inputs, layout, filters=filters, kernel_size=1, name='last_conv', **kwargs)
-        return x
->>>>>>> 629711c9
+        return x