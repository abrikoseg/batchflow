# pylint: disable=undefined-variable
""" Contains base class for tensorflow models """

import os
import glob
import re
import json
import threading
import contextlib

import numpy as np
import tensorflow as tf

from ... import is_best_practice
from ..base import BaseModel
from .layers import mip, conv_block, upsample
from .losses import dice
from .train import piecewise_constant


LOSSES = {
    'mse': tf.losses.mean_squared_error,
    'ce': tf.losses.softmax_cross_entropy,
    'crossentropy': tf.losses.softmax_cross_entropy,
    'absolutedifference': tf.losses.absolute_difference,
    'l1': tf.losses.absolute_difference,
    'cosine': tf.losses.cosine_distance,
    'cos': tf.losses.cosine_distance,
    'hinge': tf.losses.hinge_loss,
    'huber': tf.losses.huber_loss,
    'logloss': tf.losses.log_loss,
    'dice': dice
}

DECAYS = {
    'exp': tf.train.exponential_decay,
    'invtime': tf.train.inverse_time_decay,
    'naturalexp': tf.train.natural_exp_decay,
    'const': piecewise_constant,
    'poly': tf.train.polynomial_decay
}



class TFModel(BaseModel):
    r""" Base class for all tensorflow models

    **Configuration**

    ``build`` and ``load`` are inherited from :class:`.BaseModel`.

    device : str or callable
        if str, a device name (e.g. '/device:GPU:0').
        if callable, a function which takes an operation and returns a device name for it.
        See `tf.device <https://www.tensorflow.org/api_docs/python/tf/device>`_ for details.

    session : dict
        `Tensorflow session parameters <https://www.tensorflow.org/api_docs/python/tf/Session#__init__>`_.

    inputs : dict
        model inputs (see :meth:`._make_inputs`)

    loss - a loss function, might be defined in one of three formats:
        - name
        - tuple (name, args)
        - dict {'name': name, \**args}

        where name might be one of:
            - short name (`'mse'`, `'ce'`, `'l1'`, `'cos'`, `'hinge'`, `'huber'`, `'logloss'`, `'dice'`)
            - a function name from `tf.losses <https://www.tensorflow.org/api_docs/python/tf/losses>`_
              (e.g. `'absolute_difference'` or `'sparse_softmax_cross_entropy'`)
            - callable

        Examples:

        - ``{'loss': 'mse'}``
        - ``{'loss': 'sigmoid_cross_entropy', 'label_smoothing': 1e-6}``
        - ``{'loss': tf.losses.huber_loss, 'reduction': tf.losses.Reduction.MEAN}``
        - ``{'loss': external_loss_fn}``

    decay - a learning rate decay algorithm might be defined in one of three formats:
        - name
        - tuple (name, args)
        - dict {'name': name, **args}

        where name might be one of:

        - short name ('exp', 'invtime', 'naturalexp', 'const', 'poly')
        - a function name from `tf.train <https://www.tensorflow.org/api_docs/python/tf/train>`_
          (e.g. 'exponential_decay')
        - a callable

        Examples:

        - ``{'decay': 'exp'}``
        - ``{'decay': ('polynomial_decay', {'decay_steps': 10000})}``
        - ``{'decay': {'name': tf.train.inverse_time_decay, 'decay_rate': .5}``

    optimizer - an optimizer might be defined in one of three formats:
            - name
            - tuple (name, args)
            - dict {'name': name, \**args}

            where name might be one of:

            - short name (e.g. 'Adam', 'Adagrad', any optimizer from
              `tf.train <https://www.tensorflow.org/api_docs/python/tf/train>`_ without a word `Optimizer`)
            - a function name from `tf.train <https://www.tensorflow.org/api_docs/python/tf/train>`_
              (e.g. 'FtlrOptimizer')
            - a callable

        Examples:

        - ``{'optimizer': 'Adam'}``
        - ``{'optimizer': ('Ftlr', {'learning_rate_power': 0})}``
        - ``{'optimizer': {'name': 'Adagrad', 'initial_accumulator_value': 0.01}``
        - ``{'optimizer': functools.partial(tf.train.MomentumOptimizer, momentum=0.95)}``
        - ``{'optimizer': some_optimizer_fn}``

    common : dict
        default parameters for all :func:`.conv_block`

    input_block : dict
        parameters for the input block, usually :func:`.conv_block` parameters.

        The only required parameter here is ``input_block/inputs`` which should contain a name or
        a list of names from ``inputs`` which tensors will be passed to ``input_block`` as ``inputs``.

        Examples:

        - ``{'input_block/inputs': 'images'}``
        - ``{'input_block': dict(inputs='features')}``
        - ``{'input_block': dict(inputs='images', layout='nac nac', filters=64, kernel_size=[7, 3], strides=[1, 2])}``

    body : dict
        parameters for the base network layers, usually :func:`.conv_block` parameters

    head : dict
        parameters for the head layers, usually :func:`.conv_block` parameters

    output : dict
        predictions : str
            operation to apply for body output tensor to make the network predictions.
            The tensor's name is 'predictions' which is later used in the loss function.
        ops : tuple of str
            additional operations
        prefix : str or tuple of str
            prefixes for additional output tensor names (default='output')

        Operations supported are:

            - ``None`` - do nothing (identity)
            - 'accuracy' - accuracy metrics (the share of ``true_labels == predicted_labels``)
            - 'proba' - multiclass probabilities (softmax)
            - 'labels' - most probable labels (argmax)


    **How to create your own model**

    #. Take a look at :func:`~.layers.conv_block` since it is widely used as a building block almost everywhere.

    #. Define model defaults (e.g. number of filters, batch normalization options, etc)
       by overriding :meth:`.TFModel.default_config`.
       Or skip it and hard code all the parameters in unpredictable places without the possibility to
       change them easily through model's config.

    #. Define build configuration (e.g. number of classes, etc)
       by overriding :meth:`~.TFModel.build_config`.

    #. Override :meth:`~.TFModel.input_block`, :meth:`~.TFModel.body` and :meth:`~.TFModel.head`, if needed.
       In many cases defaults and build config are just enough to build a network without additional code writing.

    Things worth mentioning:

    #. Input data and its parameters should be defined in configuration under ``inputs`` key.
       See :meth:`._make_inputs` for details.

    #. You might want to use a convenient multidimensional :func:`.conv_block`,
       as well as :func:`~.layers.global_average_pooling`, :func:`~.layers.mip`, or other predefined layers.
       Of course, you can use usual `tensorflow layers <https://www.tensorflow.org/api_docs/python/tf/layers>`_.

    #. If you make dropout, batch norm, etc by hand, you might use a predefined ``self.is_training`` tensor.

    #. For decay and training control there is a predefined ``self.global_step`` tensor.

    #. In many cases there is no need to write a loss function, learning rate decay and optimizer
       as they might be defined through config.

    #. For a configured loss one of the inputs should have a name ``targets`` and
       one of the tensors in your model should have a name ``predictions``.
       They will be used in a loss function.

    #. If you have defined your own loss function, call `tf.losses.add_loss(...)
       <https://www.tensorflow.org/api_docs/python/tf/losses/add_loss>`_.

    #. If you need to use your own optimizer, assign ``self.train_step`` to the train step operation.
       Don't forget about `UPDATE_OPS control dependency
       <https://www.tensorflow.org/api_docs/python/tf/layers/batch_normalization>`_.
    """

    def __init__(self, *args, **kwargs):
        self.session = kwargs.get('session', None)
        self.graph = tf.Graph() if self.session is None else self.session.graph
        self._graph_context = None
        self.is_training = None
        self.global_step = None
        self.loss = None
        self.train_step = None
        self._train_lock = threading.Lock()
        self._attrs = []
        self._to_classes = {}
        self._inputs = {}
        self.inputs = None

        super().__init__(*args, **kwargs)

    def build(self, *args, **kwargs):
        """ Build the model

        #. Create a graph
        #. Define ``is_training`` and ``global_step`` tensors
        #. Define a model architecture by calling :meth:``._build``
        #. Create a loss function from config
        #. Create an optimizer and define a train step from config
        #. `Set UPDATE_OPS control dependency on train step
           <https://www.tensorflow.org/api_docs/python/tf/layers/batch_normalization>`_
        #. Create a tensorflow session
        """

        def _device_context():
            if 'device' in self.config:
                device = self.config.get('device')
                context = self.graph.device(device)
            else:
                context = contextlib.ExitStack()
            return context

        with self.graph.as_default(), _device_context():
            with tf.variable_scope(self.__class__.__name__):
                with tf.variable_scope('globals'):
                    if self.is_training is None:
                        self.store_to_attr('is_training', tf.placeholder(tf.bool, name='is_training'))
                    if self.global_step is None:
                        self.store_to_attr('global_step', tf.Variable(0, trainable=False, name='global_step'))

                config = self.build_config()
                self._build(config)

                if self.train_step is None:
                    self._make_loss(config)
                    self.store_to_attr('loss', tf.losses.get_total_loss())

                    optimizer = self._make_optimizer(config)

                    if optimizer:
                        update_ops = tf.get_collection(tf.GraphKeys.UPDATE_OPS)
                        with tf.control_dependencies(update_ops):
                            train_step = optimizer.minimize(self.loss, global_step=self.global_step)
                            self.store_to_attr('train_step', train_step)
                else:
                    self.store_to_attr('train_step', self.train_step)

            if self.session is None:
                self.create_session(config)
                self.reset()


    def create_session(self, config=None):
        """ Create TF session """
        config = config if config is not None else self.config
        session_config = self.get('session', config, default={})
        self.session = tf.Session(**session_config)

    def reset(self):
        """ Reset the trained model to allow a new training from scratch """
        with self.session.graph.as_default():
            self.session.run(tf.global_variables_initializer())

    def _make_inputs(self, names=None, config=None):
        """ Create model input data from config provided

        In the config's inputs section it looks for ``names``, creates placeholders required, and
        makes some typical transformations (like one-hot-encoding), if needed.

        **Configuration**

        inputs : dict
            - key : str
                a placeholder name
            - values : dict or tuple
                each input's config

        Input config:

        ``dtype`` : str or tf.DType (by default 'float32')
            data type

        ``shape`` : int, tuple, list or None (default)
            a tensor shape which includes the number of channels/classes and doesn't include a batch size.

        ``classes`` : array-like or None (default)
            an array of class labels if data labels are strings or anything else except ``np.arange(num_classes)``

        ``data_format`` : str {``'channels_first'``, ``'channels_last'``} or {``'f'``, ``'l'``}
            The ordering of the dimensions in the inputs. Default is 'channels_last'.

        ``transform`` : str or callable
            Predefined transforms are

            - ``'ohe'`` - one-hot encoding
            - ``'mip @ d'`` - maximum intensity projection :func:`~.layers.mip`
              with depth ``d`` (should be int)

        ``name`` : str
            a name for the transformed and reshaped tensor.

        If an input config is a tuple, it should contain all items exactly in the order shown above:
        dtype, shape, classes, data_format, transform, name.
        If an item is None, the default value will be used instead.

        **How it works**

        A placholder with ``dtype``, ``shape`` and with a name ``key`` is created first.
        Then it is transformed with a ``transform`` function in accordance with ``data_format``.
        The resulting tensor will have the name ``name``.

        Parameters
        ----------
        names : list
            placeholder names that are expected in the config's 'inputs' section

        Raises
        ------
        KeyError if there is any name missing in the config's 'inputs' section.
        ValueError if there are duplicate names.

        Returns
        -------
        placeholders : dict
            key : str
                a placeholder name
            value : tf.Tensor
                placeholder tensor
        tensors : dict
            key : str
                a placeholder name
            value : tf.Tensor
                an input tensor after transformations
        """
        # pylint:disable=too-many-statements
        config = self.get('inputs', config)

        names = names or []
        missing_names = set(names) - set(config.keys())
        if len(missing_names) > 0:
            raise KeyError("Inputs should contain {} names".format(missing_names))

        placeholder_names = set(config.keys())
        tensor_names = set(x.get('name') for x in config.values() if isinstance(x, dict) and x.get('name'))
        wrong_names = placeholder_names & tensor_names
        if len(wrong_names) > 0:
            raise ValueError('Inputs contain duplicate names:', wrong_names)

        param_names = ('dtype', 'shape', 'classes', 'data_format', 'transform', 'name')
        defaults = dict(data_format='channels_last')

        placeholders = dict()
        tensors = dict()

        for input_name, input_config in config.items():
            if isinstance(input_config, (tuple, list)):
                input_config = list(input_config) + [None for _ in param_names]
                input_config = input_config[:len(param_names)]
                input_config = dict(zip(param_names, input_config))
                input_config = dict((k, v) for k, v in input_config.items() if v is not None)
            input_config = {**defaults, **input_config}

            reshape = None
            shape = input_config.get('shape')
            if isinstance(shape, int):
                shape = (shape,)
            if shape:
                input_config['shape'] = shape
                shape = [None] + list(shape)

            self._inputs[input_name] = dict(config=input_config)

            if self.has_classes(input_name):
                dtype = input_config.get('dtype', tf.int64)
                shape = shape or (None,)
            else:
                dtype = input_config.get('dtype', 'float')
            tensor = tf.placeholder(dtype, shape, input_name)
            placeholders[input_name] = tensor
            self.store_to_attr(input_name, tensor)

            if input_config.get('data_format') == 'l':
                input_config['data_format'] = 'channels_last'
            elif input_config.get('data_format') == 'f':
                input_config['data_format'] = 'channels_first'

            self._inputs[input_name] = dict(config=input_config)
            tensor = self._make_transform(input_name, tensor, input_config)

            if isinstance(reshape, (list, tuple)):
                tensor = tf.reshape(tensor, [-1] + list(reshape))

            name = input_config.get('name')
            if name is not None:
                tensor = tf.identity(tensor, name=name)
                self.store_to_attr(name, tensor)

            tensors[input_name] = tensor

            self._inputs[input_name] = dict(config=input_config, placeholder=placeholders[input_name], tensor=tensor)
            if name is not None:
                self._inputs[name] = self._inputs[input_name]

        self.inputs = tensors

        return placeholders, tensors

    def _make_transform(self, input_name, tensor, config):
        if config is not None:
            transform_names = config.get('transform')
            if not isinstance(transform_names, list):
                transform_names = [transform_names]
            for transform_name in transform_names:
                if isinstance(transform_name, str):
                    transforms = {
                        'ohe': self._make_ohe,
                        'mip': self._make_mip,
                        'mask_downsampling': self._make_mask_downsampling
                    }

                    kwargs = dict()
                    if transform_name.startswith('mip'):
                        parts = transform_name.split('@')
                        transform_name = parts[0].strip()
                        kwargs['depth'] = int(parts[1])

                    tensor = transforms[transform_name](input_name, tensor, config, **kwargs)
                elif callable(transform_name):
                    tensor = transform_name(tensor)
                elif transform_name:
                    raise ValueError("Unknown transform {}".format(transform_name))
        return tensor

    def _make_ohe(self, input_name, tensor, config):
        if config.get('shape') is None and config.get('classes') is None:
            raise ValueError("shape and classes cannot be both None for input " +
                             "'{}' with one-hot-encoding transform".format(input_name))

        num_classes = self.num_classes(input_name)
        axis = -1 if self.data_format(input_name) == 'channels_last' else 1
        tensor = tf.one_hot(tensor, depth=num_classes, axis=axis)
        return tensor

    def _make_mask_downsampling(self, input_name, tensor, config):
        """ Perform mask downsampling with factor from config of tensor. """
        _ = input_name
        factor = config.get('factor')
        size = self.shape(tensor, False)
        if None in size[1:]:
            size = self.shape(tensor, True)
        size = size / factor
        size = tf.cast(size, tf.int32)
        tensor = tf.expand_dims(tensor, -1)
        tensor = tf.image.resize_nearest_neighbor(tensor, size)
        tensor = tf.squeeze(tensor, [-1])
        return tensor

    def to_classes(self, tensor, input_name, name=None):
        """ Convert tensor with labels to classes of ``input_name`` """
        if tensor.dtype in [tf.float16, tf.float32, tf.float64]:
            tensor = tf.argmax(tensor, axis=-1, name=name)
        if self.has_classes(input_name):
            self._to_classes.update({tensor: input_name})
        return tensor

    def _make_mip(self, input_name, tensor, config, depth):
        # mip has to know shape
        if config.get('shape') is None:
            raise ValueError('mip transform requires shape specified in the inputs config')
        if depth is None:
            raise ValueError("mip should be specified as mip @ depth, e.g. 'mip @ 3'")
        tensor = mip(tensor, depth=depth, data_format=self.data_format(input_name))
        return tensor

    def _unpack_fn_from_config(self, param, config=None):
        par = self.get(param, config)

        if par is None:
            return None, {}

        if isinstance(par, (tuple, list)):
            if len(par) == 0:
                par_name = None
            elif len(par) == 1:
                par_name, par_args = par[0], {}
            elif len(par) == 2:
                par_name, par_args = par
            else:
                par_name, par_args = par[0], par[1:]
        elif isinstance(par, dict):
            par = par.copy()
            par_name, par_args = par.pop('name', None), par
        else:
            par_name, par_args = par, {}

        return par_name, par_args

    def _make_loss(self, config):
        """ Return a loss function from config """
        loss, args = self._unpack_fn_from_config('loss', config)

        add_loss = False
        if loss is None:
            if len(tf.losses.get_losses()) == 0:
                raise ValueError("Loss is not defined in the model %s" % self)
        elif isinstance(loss, str) and hasattr(tf.losses, loss):
            loss = getattr(tf.losses, loss)
        elif isinstance(loss, str):
            loss = LOSSES.get(re.sub('[-_ ]', '', loss).lower(), None)
        elif callable(loss):
            add_loss = True
        else:
            raise ValueError("Unknown loss", loss)

        if loss is not None:
            try:
                predictions = getattr(self, 'predictions')
            except AttributeError:
                raise KeyError("Model %s does not have 'predictions' tensor" % type(self).__name__)
            try:
                targets = getattr(self, 'targets')
            except AttributeError:
                raise KeyError("Model %s does not have 'targets' tensor" % type(self).__name__)
            else:
                tensor_loss = loss(targets, predictions, **args)
                if add_loss:
                    tf.losses.add_loss(tensor_loss)

    def _make_decay(self, config):
        decay_name, decay_args = self._unpack_fn_from_config('decay', config)

        if decay_name is None:
            pass
        elif callable(decay_name):
            pass
        elif isinstance(decay_name, str) and hasattr(tf.train, decay_name):
            decay_name = getattr(tf.train, decay_name)
        elif decay_name in DECAYS:
            decay_name = DECAYS.get(re.sub('[-_ ]', '', decay_name).lower(), None)
        else:
            raise ValueError("Unknown learning rate decay method", decay_name)

        return decay_name, decay_args

    def _make_optimizer(self, config):
        optimizer_name, optimizer_args = self._unpack_fn_from_config('optimizer', config)

        if optimizer_name is None or callable(optimizer_name):
            pass
        elif isinstance(optimizer_name, str) and hasattr(tf.train, optimizer_name):
            optimizer_name = getattr(tf.train, optimizer_name)
        elif isinstance(optimizer_name, str) and hasattr(tf.train, optimizer_name + 'Optimizer'):
            optimizer_name = getattr(tf.train, optimizer_name + 'Optimizer')
        else:
            raise ValueError("Unknown optimizer", optimizer_name)

        decay_name, decay_args = self._make_decay(config)
        if decay_name is not None:
            optimizer_args['learning_rate'] = decay_name(**decay_args, global_step=self.global_step)

        if optimizer_name:
            optimizer = optimizer_name(**optimizer_args)
        else:
            optimizer = None

        return optimizer

    def get_number_of_trainable_vars(self):
        """ Return the number of trainable variable in the model graph """
<<<<<<< HEAD
        arr = np.asarray([np.prod(v.get_shape().as_list()) for v in self.graph.get_collection('trainable_variables')])
=======
        with self.graph.as_default():
            arr = np.asarray([np.prod(self.get_shape(v)) for v in tf.trainable_variables()])
>>>>>>> c6572632
        return np.sum(arr)

    def get_tensor_config(self, tensor, **kwargs):
        """ Return tensor configuration

        Parameters
        ----------
        tensor : str or tf.Tensor

        Returns
        -------
        dict
            tensor config (see :meth:`._make_inputs`)

        Raises
        ------
        ValueError shape in tensor configuration isn't int, tuple or list
        """
        if isinstance(tensor, tf.Tensor):
            names = [n for n, i in self._inputs.items() if tensor in [i['placeholder'], i['tensor']]]
            if len(names) > 0:
                input_name = names[0]
            else:
                input_name = tensor.name
        elif isinstance(tensor, str):
            if tensor in self._inputs:
                input_name = tensor
            else:
                input_name = self._map_name(tensor)
        else:
            raise TypeError("Tensor can be tf.Tensor or string, but given %s" % type(tensor))

        if input_name in self._inputs:
            config = self._inputs[input_name]['config']
            shape = config.get('shape')
            if isinstance(shape, int):
                shape = (shape,)
            if shape:
                kwargs['shape'] = shape
        elif isinstance(input_name, str):
            try:
                tensor = self.graph.get_tensor_by_name(input_name)
            except KeyError:
                config = {}
            else:
                shape = tensor.get_shape().as_list()[1:]
                config = dict(dtype=tensor.dtype, shape=shape, name=tensor.name, data_format='channels_last')
        else:
            config = {}

        config = {**config, **kwargs}
        return config

    def _map_name(self, name):
        if isinstance(name, str):
            if hasattr(self, name):
                return getattr(self, name)
            elif ':' in name:
                return name
            else:
                tensors = tf.get_collection(name)
                if len(tensors) != 0:
                    return tensors
            return name + ':0'
        return name

    def _fill_feed_dict(self, feed_dict=None, is_training=True):
        feed_dict = feed_dict or {}
        _feed_dict = {}
        for placeholder, value in feed_dict.items():
            if self.has_classes(placeholder):
                classes = self.classes(placeholder)
                get_indices = np.vectorize(lambda c, arr=classes: np.where(c == arr)[0])
                value = get_indices(value)
            placeholder = self._map_name(placeholder)
            value = self._map_name(value)
            _feed_dict.update({placeholder: value})
        if self.is_training not in _feed_dict:
            _feed_dict.update({self.is_training: is_training})
        return _feed_dict

    def _fill_fetches(self, fetches=None, default=None):
        fetches = fetches or default
        if isinstance(fetches, str):
            _fetches = self._map_name(fetches)
        elif isinstance(fetches, (tuple, list)):
            _fetches = []
            for fetch in fetches:
                _fetches.append(self._map_name(fetch))
        elif isinstance(fetches, dict):
            _fetches = dict()
            for key, fetch in fetches.items():
                _fetches.update({key: self._map_name(fetch)})
        else:
            _fetches = fetches
        return _fetches


    def _fill_output(self, output, fetches):
        def _recast_output(out, ix=None):
            if isinstance(out, np.ndarray):
                fetch = fetches[ix] if ix is not None else fetches
                if isinstance(fetch, str):
                    fetch = self.graph.get_tensor_by_name(fetch)
                if fetch in self._to_classes:
                    return self.classes(self._to_classes[fetch])[out]
            return out

        if isinstance(output, (tuple, list)):
            _output = []
            for i, o in enumerate(output):
                _output.append(_recast_output(o, i))
            output = type(output)(_output)
        elif isinstance(output, dict):
            _output = type(output)()
            for k, v in output.items():
                _output.update({k: _recast_output(v, k)})
        else:
            output = _recast_output(output)

        return output

    def train(self, fetches=None, feed_dict=None, use_lock=False):   # pylint: disable=arguments-differ
        """ Train the model with the data provided

        Parameters
        ----------
        fetches : tuple, list
            a sequence of `tf.Operation` and/or `tf.Tensor` to calculate
        feed_dict : dict
            input data, where key is a placeholder name and value is a numpy value
        use_lock : bool
            if True, the whole train step is locked, thus allowing for multithreading.

        Returns
        -------
        Calculated values of tensors in `fetches` in the same structure

        See also
        --------
        `Tensorflow Session run <https://www.tensorflow.org/api_docs/python/tf/Session#run>`_
        """
        with self.graph.as_default():
            _feed_dict = self._fill_feed_dict(feed_dict, is_training=True)
            if fetches is None:
                _fetches = tuple()
            else:
                _fetches = self._fill_fetches(fetches, default=None)

            if use_lock:
                self._train_lock.acquire()

            _all_fetches = []
            if self.train_step:
                _all_fetches += [self.train_step]
            if _fetches is not None:
                _all_fetches += [_fetches]
            if len(_all_fetches) > 0:
                _, output = self.session.run(_all_fetches, feed_dict=_feed_dict)
            else:
                output = None

            if use_lock:
                self._train_lock.release()

            return self._fill_output(output, _fetches)

    def predict(self, fetches=None, feed_dict=None):      # pylint: disable=arguments-differ
        """ Get predictions on the data provided

        Parameters
        ----------
        fetches : tuple, list
            a sequence of `tf.Operation` and/or `tf.Tensor` to calculate
        feed_dict : dict
            input data, where key is a placeholder name and value is a numpy value

        Returns
        -------
        Calculated values of tensors in `fetches` in the same structure

        Notes
        -----
        The only difference between `predict` and `train` is that `train` also executes a `train_step` operation
        which involves calculating and applying gradients and thus chainging model weights.

        See also
        --------
        `Tensorflow Session run <https://www.tensorflow.org/api_docs/python/tf/Session#run>`_
        """
        with self.graph.as_default():
            _feed_dict = self._fill_feed_dict(feed_dict, is_training=False)
            _fetches = self._fill_fetches(fetches, default='predictions')
            output = self.session.run(_fetches, _feed_dict)
        return self._fill_output(output, _fetches)

    def save(self, path, *args, **kwargs):
        """ Save tensorflow model.

        Parameters
        ----------
        path : str
            a path to a directory where all model files will be stored

        Examples
        --------
        >>> tf_model = ResNet34()

        Now save the model

        >>> tf_model.save('/path/to/models/resnet34')

        The model will be saved to /path/to/models/resnet34
        """
        with self.graph.as_default():
            if not os.path.exists(path):
                os.makedirs(path)
            saver = tf.train.Saver()
            saver.save(self.session, os.path.join(path, 'model'), *args, global_step=self.global_step, **kwargs)
            with open(os.path.join(path, 'attrs.json'), 'w') as f:
                json.dump(self._attrs, f)

    def load(self, path, graph=None, checkpoint=None, *args, **kwargs):
        """ Load a tensorflow model from files

        Parameters
        ----------
        path : str
            a directory where a model is stored
        graph : str
            a filename for a metagraph file
        checkpoint : str
            a checkpoint file name or None to load the latest checkpoint

        Examples
        --------
        >>> tf_model = ResNet34(load=True)

        >>> tf_model.load('/path/to/models/resnet34')
        """
        _ = args, kwargs
        self.graph = tf.Graph()

        with self.graph.as_default():
            if graph is None:
                graph_files = glob.glob(os.path.join(path, '*.meta'))
                graph_files = [os.path.splitext(os.path.basename(graph))[0] for graph in graph_files]
                all_steps = []
                for graph in graph_files:
                    try:
                        step = int(graph.split('-')[-1])
                    except ValueError:
                        pass
                    else:
                        all_steps.append(step)
                graph = '-'.join(['model', str(max(all_steps))]) + '.meta'

            graph_path = os.path.join(path, graph)
            saver = tf.train.import_meta_graph(graph_path)

            if checkpoint is None:
                checkpoint_path = tf.train.latest_checkpoint(path)
            else:
                checkpoint_path = os.path.join(path, checkpoint)

            self.create_session()
            saver.restore(self.session, checkpoint_path)

        with open(os.path.join(path, 'attrs.json'), 'r') as json_file:
            self._attrs = json.load(json_file)
        with self.graph.as_default():
            for attr, graph_item in zip(self._attrs, tf.get_collection('attrs')):
                setattr(self, attr, graph_item)

    def store_to_attr(self, attr, graph_item):
        """ Make a graph item (variable or operation) accessible as a model attribute """
        with self.graph.as_default():
            setattr(self, attr, graph_item)
            self._attrs.append(attr)
            tf.get_collection_ref('attrs').append(graph_item)

    @classmethod
    def crop(cls, inputs, shape_images, data_format='channels_last'):
        """ Crop input tensor to a shape of a given image.
        If shape_image has not fully defined shape (shape_image.get_shape() has at least one None),
        the returned tf.Tensor will be of unknown shape except the number of channels.

        Parameters
        ----------
        inputs : tf.Tensor
            input tensor
        shape_images : tf.Tensor
            a source images to which
        data_format : str {'channels_last', 'channels_first'}
            data format
        """

        static_shape = cls.spatial_shape(shape_images, data_format, False)
        dynamic_shape = cls.spatial_shape(shape_images, data_format, True)

        if None in cls.shape(inputs) + static_shape:
            return cls._dynamic_crop(inputs, static_shape, dynamic_shape, data_format)
        else:
            return cls._static_crop(inputs, static_shape, data_format)

    @classmethod
    def _static_crop(cls, inputs, shape, data_format='channels_last'):
        input_shape = np.array(cls.spatial_shape(inputs, data_format))

        if np.abs(input_shape - shape).sum() > 0:
            begin = [0] * inputs.shape.ndims
            if data_format == "channels_last":
                size = [-1] + shape + [-1]
            else:
                size = [-1, -1] + shape
            x = tf.slice(inputs, begin=begin, size=size)
        else:
            x = inputs
        return x

    @classmethod
    def _dynamic_crop(cls, inputs, static_shape, dynamic_shape, data_format='channels_last'):
        input_shape = cls.spatial_shape(inputs, data_format, True)
        n_channels = cls.num_channels(inputs, data_format)
        if data_format == 'channels_last':
            slice_size = [(-1,), dynamic_shape, (n_channels,)]
            output_shape = [None] * (len(static_shape) + 1) + [n_channels]
        else:
            slice_size = [(-1, n_channels), dynamic_shape]
            output_shape = [None, n_channels] + [None] * len(static_shape)

        begin = [0] * len(inputs.get_shape().as_list())
        size = tf.concat(slice_size, axis=0)
        cond = tf.reduce_sum(tf.abs(input_shape - dynamic_shape)) > 0
        x = tf.cond(cond, lambda: tf.slice(inputs, begin=begin, size=size), lambda: inputs)
        x.set_shape(output_shape)
        return x

    @classmethod
    def input_block(cls, inputs, name='input_block', **kwargs):
        """ Transform inputs with a convolution block

        Parameters
        ----------
        inputs : tf.Tensor
            input tensor
        name : str
            scope name

        Notes
        -----
        For other parameters see :func:`.conv_block`.

        Returns
        -------
        tf.Tensor
        """
        kwargs = cls.fill_params('input_block', **kwargs)
        if kwargs.get('layout'):
            return conv_block(inputs, name=name, **kwargs)
        return inputs

    @classmethod
    def body(cls, inputs, name='body', **kwargs):
        """ Base layers which produce a network embedding

        Parameters
        ----------
        inputs : tf.Tensor
            input tensor
        name : str
            scope name

        Notes
        -----
        For other parameters see :func:`.conv_block`.

        Returns
        -------
        tf.Tensor

        Examples
        --------
        ::

            MyModel.body(2, inputs, layout='ca ca ca', filters=[128, 256, 512], kernel_size=3)
        """
        kwargs = cls.fill_params('body', **kwargs)
        if kwargs.get('layout'):
            return conv_block(inputs, name=name, **kwargs)
        return inputs

    @classmethod
    def head(cls, inputs, name='head', **kwargs):
        """ Last network layers which produce output from the network embedding

        Parameters
        ----------
        inputs : tf.Tensor
            input tensor
        name : str
            scope name

        Notes
        -----
        For other parameters see :func:`.conv_block`.

        Returns
        -------
        tf.Tensor

        Examples
        --------
        A fully convolutional head with 3x3 and 1x1 convolutions and global max pooling:

            MyModel.head(2, network_embedding, layout='cacaP', filters=[128, num_classes], kernel_size=[3, 1])

        A fully connected head with dropouts, a dense layer with 1000 units and final dense layer with class logits::

            MyModel.head(2, network_embedding, layout='dfadf', units=[1000, num_classes], dropout_rate=.15)
        """
        kwargs = cls.fill_params('head', **kwargs)
        if kwargs.get('layout'):
            return conv_block(inputs, name=name, **kwargs)
        return inputs

    def output(self, inputs, ops=None, prefix=None, **kwargs):
        """ Add output operations to a model graph, like predictions, quality metrics, etc.

        Parameters
        ----------
        inputs : tf.Tensor or a sequence of tf.Tensors
            input tensors

        ops : a sequence of str
            operation names::
            - 'sigmoid' - add ``sigmoid(inputs)``
            - 'proba' - add ``softmax(inputs)``
            - 'labels' - add ``argmax(inputs)``
            - 'accuracy' - add ``mean(predicted_labels == true_labels)``

        prefix : a sequence of str
            a prefix for each input if there are multiple inputs

        Raises
        ------
        ValueError if the number of outputs does not equal to the number of prefixes
        TypeError if inputs is not a Tensor or a sequence of Tensors
        """
        kwargs = self.fill_params('output', **kwargs)
        predictions_op = self.pop('predictions', kwargs, default=None)

        if ops is None:
            ops = []
        elif not isinstance(ops, (list, tuple)):
            ops = [ops]

        if not isinstance(inputs, (tuple, list)):
            inputs = [inputs]
            prefix = prefix or 'output'
            prefix = [prefix]

        if len(inputs) != len(prefix):
            raise ValueError('Each output in multiple output models should have its own prefix')

        for i, tensor in enumerate(inputs):
            if not isinstance(tensor, tf.Tensor):
                raise TypeError("Network output is expected to be a Tensor, but given {}".format(type(inputs)))

            current_prefix = prefix[i]
            if current_prefix:
                ctx = tf.variable_scope(current_prefix)
                ctx.__enter__()
            else:
                ctx = None
            attr_prefix = current_prefix + '_' if current_prefix else ''

            pred_prefix = '' if len(inputs) == 1 else attr_prefix
            self._add_output_op(tensor, predictions_op, 'predictions', pred_prefix, **kwargs)
            for oper in ops:
                self._add_output_op(tensor, oper, oper, attr_prefix, **kwargs)

            if ctx:
                ctx.__exit__(None, None, None)

    def _add_output_op(self, inputs, oper, name, attr_prefix, **kwargs):
        if oper is None:
            self._add_output_identity(inputs, name, attr_prefix, **kwargs)
        elif oper == 'sigmoid':
            self._add_output_sigmoid(inputs, name, attr_prefix, **kwargs)
        elif oper == 'proba':
            self._add_output_proba(inputs, name, attr_prefix, **kwargs)
        elif oper == 'labels':
            self._add_output_labels(inputs, name, attr_prefix, **kwargs)
        elif oper == 'accuracy':
            self._add_output_accuracy(inputs, name, attr_prefix, **kwargs)

    def _add_output_identity(self, inputs, name, attr_prefix, **kwargs):
        _ = kwargs
        x = tf.identity(inputs, name=name)
        self.store_to_attr(attr_prefix + name, x)
        return x

    def _add_output_sigmoid(self, inputs, name, attr_prefix, **kwargs):
        _ = kwargs
        proba = tf.sigmoid(inputs, name=name)
        self.store_to_attr(attr_prefix + name, proba)

    def _add_output_proba(self, inputs, name, attr_prefix, **kwargs):
        axis = self.channels_axis(kwargs['data_format'])
        proba = tf.nn.softmax(inputs, name=name, dim=axis)
        self.store_to_attr(attr_prefix + name, proba)

    def _add_output_labels(self, inputs, name, attr_prefix, **kwargs):
        channels_axis = self.channels_axis(kwargs.get('data_format'))
        predicted_labels = tf.argmax(inputs, axis=channels_axis, name=name)
        self.store_to_attr(attr_prefix + name, predicted_labels)

    def _add_output_accuracy(self, inputs, name, attr_prefix, **kwargs):
        channels_axis = self.channels_axis(kwargs.get('data_format'))
        true_labels = tf.argmax(self.targets, axis=channels_axis)
        if not hasattr(self, attr_prefix + 'labels'):
            self._add_output_labels(inputs, 'labels', attr_prefix, **kwargs)
        x = getattr(self, attr_prefix + 'labels')
        x = tf.cast(x, true_labels.dtype)
        x = tf.cast(tf.equal(true_labels, x), 'float')
        accuracy = tf.reduce_mean(x, axis=channels_axis, name=name)
        self.store_to_attr(attr_prefix + name, accuracy)


    @classmethod
    def default_config(cls):
        """ Define model defaults

        You need to override this method if you expect your model or its blocks to serve as a base for other models
        (e.g. VGG for FCN, ResNet for LinkNet, etc).

        Put here all constants (like the number of filters, kernel sizes, block layouts, strides, etc)
        specific to the model, but independent of anything else (like image shapes, number of classes, etc).

        These defaults can be changed in `.build_config` or when calling `Pipeline.init_model`.

        Usually, it looks like::

            @classmethod
            def default_config(cls):
                config = TFModel.default_config()
                config['input_block'].update(dict(layout='cnap', filters=16, kernel_size=7, strides=2,
                                                  pool_size=3, pool_strides=2))
                config['body']['filters'] = 32
                config['head'].update(dict(layout='cnadV', dropout_rate=.2))
                return config
        """
        config = {}
        config['inputs'] = {}
        config['common'] = {}
        config['input_block'] = {}
        config['body'] = {}
        config['head'] = {}
        config['output'] = {}
        config['optimizer'] = {'name': 'Adam'}

        if is_best_practice():
            config['common'] = {'batch_norm': {'momentum': .1}}
            config['optimizer'].update({'use_locking': True})

        return config

    @classmethod
    def fill_params(cls, _name, **kwargs):
        """ Fill block params from default config and kwargs """
        config = cls.default_config()
        _config = cls.get(_name, config)
        config = {**config['common'], **_config, **kwargs}
        return config

    def build_config(self, names=None):
        """ Define a model architecture configuration

        It takes just 2 steps:

        #. Define names for all placeholders and make input tensors by calling ``super().build_config(names)``.

           If the model config does not contain any name from ``names``, :exc:`KeyError` is raised.

           See :meth:`._make_inputs` for details.

        #. Define parameters for :meth:`.TFModel.input_block`, :meth:`.TFModel.body`, :meth:`.TFModel.head`
           which depend on inputs.

        #. Don't forget to return ``config``.

        Typically it looks like this::

            def build_config(self, names=None):
                names = names or ['images', 'labels']
                config = super().build_config(names)
                config['head']['num_classes'] = self.num_classes('targets')
                return config
        """

        config = self.default_config()

        for k in self.config:
            self.put(k, self.config[k], config)

        if config.get('inputs'):
            with tf.variable_scope('inputs'):
                self._make_inputs(names, config)
            inputs = self.get('input_block/inputs', config)

            if isinstance(inputs, str):
                config['common']['data_format'] = self.data_format(inputs)
                config['input_block']['inputs'] = self.inputs[inputs]
            elif isinstance(inputs, list):
                config['input_block']['inputs'] = [self.inputs[name] for name in inputs]
            else:
                raise ValueError('input_block/inputs should be specified with a name or a list of names.')

        config['body'] = {**config['body'], **self.get('body', self.config, {})}
        config['head'] = {**config['head'], **self.get('head', self.config, {})}
        config['output'] = {**config['output'], **self.get('output', self.config, {})}
        return config


    def _build(self, config=None):
        defaults = {'is_training': self.is_training, **config['common']}
        config['input_block'] = {**defaults, **config['input_block']}
        config['body'] = {**defaults, **config['body']}
        config['head'] = {**defaults, **config['head']}
        config['output'] = {**defaults, **config['output']}

        x = self.input_block(**config['input_block'])
        x = self.body(inputs=x, **config['body'])
        output = self.head(inputs=x, **config['head'])
        self.output(output, **config['output'])

    @classmethod
    def channels_axis(cls, data_format):
        """ Return the channels axis for the tensor

        Parameters
        ----------
        data_format : str {'channels_last', 'channels_first'}

        Returns
        -------
        number of channels : int
        """
        return 1 if data_format == "channels_first" or data_format.startswith("NC") else -1

    def data_format(self, tensor, **kwargs):
        """ Return the tensor data format (channels_last or channels_first)

        Parameters
        ----------
        tensor : str or tf.Tensor

        Returns
        -------
        data_format : str
        """
        config = self.get_tensor_config(tensor, **kwargs)
        return config.get('data_format')

    def has_classes(self, tensor):
        """ Check if a tensor has classes defined in the config """
        config = self.get_tensor_config(tensor)
        has = config.get('classes') is not None
        return has

    def classes(self, tensor):
        """ Return the  number of classes """
        config = self.get_tensor_config(tensor)
        classes = config.get('classes')
        if isinstance(classes, int):
            return np.arange(classes)
        return np.asarray(classes)

    def num_classes(self, tensor):
        """ Return the  number of classes """
        if self.has_classes(tensor):
            classes = self.classes(tensor)
            return classes if isinstance(classes, int) else len(classes)
        return self.get_num_channels(tensor)

    def get_num_channels(self, tensor, **kwargs):
        """ Return the number of channels in the tensor

        Parameters
        ----------
        tensor : str or tf.Tensor

        Returns
        -------
        number of channels : int
        """
        config = self.get_tensor_config(tensor, **kwargs)
        shape = config.get('shape')
        channels_axis = self.channels_axis(tensor, **kwargs)
        return shape[channels_axis] if shape else None

    @classmethod
    def num_channels(cls, tensor, data_format='channels_last'):
        """ Return number of channels in the input tensor

        Parameters
        ----------
        tensor : tf.Tensor

        Returns
        -------
        shape : tuple of ints
        """
        shape = tensor.get_shape().as_list()
        axis = TFModel.channels_axis(data_format)
        return shape[axis]

    def get_shape(self, tensor, **kwargs):
        """ Return the tensor shape without batch dimension

        Parameters
        ----------
        tensor : str or tf.Tensor

        Returns
        -------
        shape : tuple
        """
        config = self.get_tensor_config(tensor, **kwargs)
        return config.get('shape')

    @classmethod
    def shape(cls, tensor, dynamic=False):
        """ Return shape of the input tensor without batch size

        Parameters
        ----------
        tensor : tf.Tensor

        dynamic : bool
            if True, returns tensor which represents shape. If False, returns list of ints and/or Nones

        Returns
        -------
        shape : tf.Tensor or list
        """
        if dynamic:
            shape = tf.shape(tensor)
        else:
            shape = tensor.get_shape().as_list()
        return shape[1:]

    def get_spatial_dim(self, tensor, **kwargs):
        """ Return the tensor spatial dimensionality (without batch and channels dimensions)

        Parameters
        ----------
        tensor : str or tf.Tensor

        Returns
        -------
        number of spatial dimensions : int
        """
        config = self.get_tensor_config(tensor, **kwargs)
        return len(config.get('shape')) - 1

    @classmethod
    def spatial_dim(cls, tensor):
        """ Return spatial dim of the input tensor (without channels and batch dimension)

        Parameters
        ----------
        tensor : tf.Tensor

        Returns
        -------
        dim : int
        """
        return len(tensor.get_shape().as_list()) - 2

    def get_spatial_shape(self, tensor, **kwargs):
        """ Return the tensor spatial shape (without batch and channels dimensions)

        Parameters
        ----------
        tensor : str or tf.Tensor

        Returns
        -------
        spatial shape : tuple
        """
        config = self.get_tensor_config(tensor, **kwargs)
        data_format = config.get('data_format')
        shape = config.get('shape')[:-1] if data_format == 'channels_last' else config.get('shape')[1:]
        return shape

    @classmethod
    def spatial_shape(cls, tensor, data_format='channels_last', dynamic=False):
        """ Return spatial shape of the input tensor

        Parameters
        ----------
        tensor : tf.Tensor

        dynamic : bool
            if True, returns tensor which represents shape. If False, returns list of ints and/or Nones

        Returns
        -------
        shape : tf.Tensor or list
        """
        if dynamic:
            shape = tf.shape(tensor)
        else:
            shape = tensor.get_shape().as_list()
        axis = slice(1, -1) if data_format == "channels_last" else slice(2, None)
        return shape[axis]

    def get_batch_size(self, tensor):
        """ Return batch size (the length of the first dimension) of the input tensor

        Parameters
        ----------
        tensor : str or tf.Tensor

        Returns
        -------
        batch size : int or None
        """
        if isinstance(tensor, tf.Tensor):
            pass
        elif isinstance(tensor, str):
            if tensor in self._inputs:
                tensor = self._inputs[tensor]['placeholder']
            else:
                input_name = self._map_name(tensor)
                if input_name in self._inputs:
                    tensor = self._inputs[input_name]
                else:
                    tensor = self.graph.get_tensor_by_name(input_name)
        else:
            raise TypeError("Tensor can be tf.Tensor or string, but given %s" % type(tensor))

        return tensor.get_shape().as_list()[0]

    @classmethod
    def batch_size(cls, tensor):
        """ Return batch size (the length of the first dimension) of the input tensor

        Parameters
        ----------
        tensor : tf.Tensor

        Returns
        -------
        batch size : int or None
        """
        return tensor.get_shape().as_list()[0]

    @classmethod
    def se_block(cls, inputs, ratio, name='se', **kwargs):
        """ Squeeze and excitation block

        Hu J. et al. "`Squeeze-and-Excitation Networks <https://arxiv.org/abs/1709.01507>`_"

        Parameters
        ----------
        inputs : tf.Tensor
            input tensor
        ratio : int
            squeeze ratio for the number of filters

        Returns
        -------
        tf.Tensor
        """
        with tf.variable_scope(name):
            data_format = kwargs.get('data_format')
            in_filters = cls.num_channels(inputs, data_format)
            x = conv_block(inputs, 'Vfafa', units=[in_filters//ratio, in_filters], name='se',
                           **{**kwargs, 'activation': [tf.nn.relu, tf.nn.sigmoid]})

            shape = [-1] + [1] * (cls.spatial_dim(inputs) + 1)
            axis = cls.channels_axis(data_format)
            shape[axis] = in_filters
            scale = tf.reshape(x, shape)
            x = inputs * scale
        return x

    @classmethod
    def upsample(cls, inputs, factor=None, layout='b', name='upsample', **kwargs):
        """ Upsample input tensor

        Parameters
        ----------
        inputs : tf.Tensor or tuple of two tf.Tensor
            a tensor to resize and a tensor which size to resize to
        factor : int
            an upsamping scale
        layout : str
            resizing technique, a sequence of:

            - R - use residual connection with bilinear additive upsampling (must be the first symbol)
            - b - bilinear resize
            - B - bilinear additive upsampling
            - N - nearest neighbor resize
            - t - transposed convolution
            - X - subpixel convolution

        Returns
        -------
        tf.Tensor
        """
        if np.all(factor == 1):
            return inputs

        resize_to = None
        if isinstance(inputs, (list, tuple)):
            x, resize_to = inputs
        else:
            x = inputs
        inputs = None

        if kwargs.get('filters') is None:
            kwargs['filters'] = cls.num_channels(x, kwargs['data_format'])

        x = upsample(x, factor=factor, layout=layout, name=name, **kwargs)
        if resize_to is not None:
            x = cls.crop(x, resize_to, kwargs['data_format'])
        return x<|MERGE_RESOLUTION|>--- conflicted
+++ resolved
@@ -582,12 +582,7 @@
 
     def get_number_of_trainable_vars(self):
         """ Return the number of trainable variable in the model graph """
-<<<<<<< HEAD
         arr = np.asarray([np.prod(v.get_shape().as_list()) for v in self.graph.get_collection('trainable_variables')])
-=======
-        with self.graph.as_default():
-            arr = np.asarray([np.prod(self.get_shape(v)) for v in tf.trainable_variables()])
->>>>>>> c6572632
         return np.sum(arr)
 
     def get_tensor_config(self, tensor, **kwargs):
