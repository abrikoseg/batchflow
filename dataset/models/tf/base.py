# pylint: disable=undefined-variable
""" Contains base class for tensorflow models """

import os
import glob
import re
import json
import threading

import numpy as np
import tensorflow as tf

from ..base import BaseModel
from .layers import mip, conv_block
from .losses import dice


LOSSES = {
    'mse': tf.losses.mean_squared_error,
    'ce': tf.losses.softmax_cross_entropy,
    'crossentropy': tf.losses.softmax_cross_entropy,
    'absolutedifference': tf.losses.absolute_difference,
    'l1': tf.losses.absolute_difference,
    'cosine': tf.losses.cosine_distance,
    'cos': tf.losses.cosine_distance,
    'hinge': tf.losses.hinge_loss,
    'huber': tf.losses.huber_loss,
    'logloss': tf.losses.log_loss,
    'dice': dice
}

DECAYS = {
    'exp': tf.train.exponential_decay,
    'invtime': tf.train.inverse_time_decay,
    'naturalexp': tf.train.natural_exp_decay,
    'const': tf.train.piecewise_constant,
    'poly': tf.train.polynomial_decay
}



class TFModel(BaseModel):
    r""" Base class for all tensorflow models

    **Configuration**

    ``build`` and ``load`` are inherited from :class:`.BaseModel`.

    session : dict
        `Tensorflow session parameters <https://www.tensorflow.org/api_docs/python/tf/Session#__init__>`_.

    inputs : dict
        model inputs (see :meth:`._make_inputs`)

    loss - a loss function, might be one of:
        - short name (`'mse'`, `'ce'`, `'l1'`, `'cos'`, `'hinge'`, `'huber'`, `'logloss'`, `'dice'`)
        - a function name from `tf.losses <https://www.tensorflow.org/api_docs/python/tf/losses>`_
          (e.g. `'absolute_difference'` or `'sparse_softmax_cross_entropy'`)
        - callable

        Examples:

        - ``{'loss': 'mse'}``
        - ``{'loss': 'sigmoid_cross_entropy'}``
        - ``{'loss': tf.losses.huber_loss}``
        - ``{'loss': external_loss_fn}``

    decay - a learning rate decay algorithm might be defined in one of three formats:
        - name
        - tuple (name, args)
        - dict {'name': name, \**args}

        where name might be one of:

        - short name ('exp', 'invtime', 'naturalexp', 'const', 'poly')
        - a function name from `tf.train <https://www.tensorflow.org/api_docs/python/tf/train>`_
          (e.g. 'exponential_decay')
        - a callable

        Examples:

        - ``{'decay': 'exp'}``
        - ``{'decay': ('polynomial_decay', {'decay_steps':10000})}``
        - ``{'decay': {'name': tf.train.inverse_time_decay, 'decay_rate': .5}``

    optimizer - an optimizer might be defined in one of three formats:
            - name
            - tuple (name, args)
            - dict {'name': name, \**args}

            where name might be one of:

            - short name (e.g. 'Adam', 'Adagrad', any optimiser from
              `tf.train <https://www.tensorflow.org/api_docs/python/tf/train>`_ without a word `Optimiser`)
            - a function name from `tf.train <https://www.tensorflow.org/api_docs/python/tf/train>`_
              (e.g. 'FtlrOptimizer')
            - a callable

        Examples:

        - ``{'optimizer': 'Adam'}``
        - ``{'optimizer': ('Ftlr', {'learning_rate_power': 0})}``
        - ``{'optimizer': {'name': 'Adagrad', 'initial_accumulator_value': 0.01}``
        - ``{'optimizer': functools.partial(tf.train.MomentumOptimizer, momentum=0.95)}``
        - ``{'optimizer': some_optimizer_fn}``

    common : dict
        default parameters for all :func:`.conv_block`

    input_block : dict
        parameters for the input block, usually :func:`.conv_block` parameters.

        The only required parameter here is ``input_block/inputs`` which should contain a name or
        a list of names from ``inputs`` which tensors will be passed to ``input_block`` as ``inputs``.

        Examples:

        - ``{'input_block/inputs': 'images'}``
        - ``{'input_block': dict(inputs='features')}``
        - ``{'input_block': dict(inputs='images', layout='nac nac', filters=64, kernel_size=[7, 3], strides=[1, 2])}``

    body : dict
        parameters for the base network layers, usually :func:`.conv_block` parameters

    head : dict
        parameters for the head layers, usually :func:`.conv_block` parameters

    output : dict
        ops : tuple of str
            helper operations:

            - 'accuracy' - add 'accuracy' tensor with accuracy score for predictions
            - 'proba' - add 'predicted_proba' tensor with probabilties for predictions
            - 'labels' - add 'predicted_labels' tensor with best match labels for predictions


    **How to create your own model**

    #. Take a look at :func:`~.layers.conv_block` since it is widely used as a building block almost everywhere.

    #. Define model defaults (e.g. number of filters, batch normalization options, etc)
       by overriding :meth:`.TFModel.default_config`.
       Or skip it and hard code all the parameters in unpredictable places without the possibility to
       change them easily through model's config.

    #. Define build configuration (e.g. number of classes, etc)
       by overriding :meth:`~.TFModel.build_config`.

    #. Override :meth:`~.TFModel.input_block`, :meth:`~.TFModel.body` and :meth:`~.TFModel.head`, if needed.
       In many cases defaults and build config are just enough to build a network without additional code writing.

    Things worth mentioning:

    #. Input data and its parameters should be defined in configuration under ``inputs`` key.
       See :meth:`._make_inputs` for details.

    #. You might want to use a convenient multidimensional :func:`.conv_block`,
       as well as :func:`~.layers.global_average_pooling`, :func:`~.layers.mip`, or other predefined layers.
       Of course, you can use usual `tensorflow layers <https://www.tensorflow.org/api_docs/python/tf/layers>`_.

    #. If you make dropout, batch norm, etc by hand, you might use a predefined ``self.is_training`` tensor.

    #. For decay and training control there is a predefined ``self.global_step`` tensor.

    #. In many cases there is no need to write a loss function, learning rate decay and optimizer
       as they might be defined through config.

    #. For a configured loss one of the inputs should have a name ``targets`` and
       one of the tensors in your model should have a name ``predictions``.
       They will be used in a loss function.

    #. If you have defined your own loss function, call `tf.losses.add_loss(...)
       <https://www.tensorflow.org/api_docs/python/tf/losses/add_loss>`_.

    #. If you need to use your own optimizer, assign ``self.train_step`` to the train step operation.
       Don't forget about `UPDATE_OPS control dependency
       <https://www.tensorflow.org/api_docs/python/tf/layers/batch_normalization>`_.
    """

    def __init__(self, *args, **kwargs):
        self.session = kwargs.get('session', None)
        self.graph = tf.Graph() if self.session is None else self.session.graph
        self._graph_context = None
        self.is_training = None
        self.global_step = None
        self.loss = None
        self.train_step = None
        self._train_lock = threading.Lock()
        self._attrs = []
        self._to_classes = {}
        self._inputs = {}
        self.inputs = None

        super().__init__(*args, **kwargs)


    def __enter__(self):
        """ Enter the model graph context """
        self._graph_context = self.graph.as_default()
        return self._graph_context.__enter__()

    def __exit__(self, exception_type, exception_value, exception_traceback):
        """ Exit the model graph context """
        return self._graph_context.__exit__(exception_type, exception_value, exception_traceback)

    def build(self, *args, **kwargs):
        """ Build the model

        #. Create a graph
        #. Define ``is_training`` and ``global_step`` tensors
        #. Define a model architecture by calling :meth:``._build``
        #. Create a loss function from config
        #. Create an optimizer and define a train step from config
        #. `Set UPDATE_OPS control dependency on train step
           <https://www.tensorflow.org/api_docs/python/tf/layers/batch_normalization>`_
        #. Create a tensorflow session
        """
        with self.graph.as_default():
            with tf.variable_scope(self.__class__.__name__):
                with tf.variable_scope('globals'):
                    self.store_to_attr('is_training', tf.placeholder(tf.bool, name='is_training'))
                    self.store_to_attr('global_step', tf.Variable(0, trainable=False, name='global_step'))

                config = self.build_config()
                self._build(config)

                self._make_loss(config)
                self.store_to_attr('loss', tf.losses.get_total_loss())

                if self.train_step is None:
                    optimizer = self._make_optimizer(config)

                    if optimizer:
                        update_ops = tf.get_collection(tf.GraphKeys.UPDATE_OPS)
                        with tf.control_dependencies(update_ops):
                            train_step = optimizer.minimize(self.loss, global_step=self.global_step)
                            self.store_to_attr('train_step', train_step)
                else:
                    self.store_to_attr('train_step', self.train_step)

            session_config = self.get('session', config, default={})
            self.session = tf.Session(**session_config)
            self.session.run(tf.global_variables_initializer())

    def _make_inputs(self, names=None, config=None):
        """ Create model input data from config provided

        In the config's inputs section it looks for ``names``, creates placeholders required, and
        makes some typical transformations (like one-hot-encoding), if needed.

        **Configuration**

        inputs : dict
            - key : str
                a placeholder name
            - values : dict or tuple
                each input's config

        Input config:

        ``dtype`` : str or tf.DType (by default 'float32')
            data type

        ``shape`` : int, tuple, list or None (default)
            a tensor shape which includes the number of channels/classes and doesn't include a batch size.

        ``classes`` : array-like or None (default)
            an array of class labels if data labels are strings or anything else except ``np.arange(num_classes)``

        ``data_format`` : str {``'channels_first'``, ``'channels_last'``} or {``'f'``, ``'l'``}
            The ordering of the dimensions in the inputs. Default is 'channels_last'.

        ``transform`` : str or callable
            Predefined transforms are

            - ``'ohe'`` - one-hot encoding
            - ``'mip @ d'`` - maximum intensity projection :func:`~.layers.mip`
              with depth ``d`` (should be int)

        ``name`` : str
            a name for the transformed and reshaped tensor.

        If an input config is a tuple, it should contain all items exactly in the order shown above:
        dtype, shape, classes, data_format, transform, name.
        If an item is None, the default value will be used instead.

        **How it works**

        A placholder with ``dtype``, ``shape`` and with a name ``key`` is created first.
        Then it is transformed with a ``transform`` function in accordance with ``data_format``.
        The resulting tensor will have the name ``name``.

        Parameters
        ----------
        names : list
            placeholder names that are expected in the config's 'inputs' section

        Raises
        ------
        KeyError if there is any name missing in the config's 'inputs' section.
        ValueError if there are duplicate names.

        Returns
        -------
        placeholders : dict
            key : str
                a placeholder name
            value : tf.Tensor
                placeholder tensor
        tensors : dict
            key : str
                a placeholder name
            value : tf.Tensor
                an input tensor after transformations
        """
        # pylint:disable=too-many-statements
        config = self.get('inputs', config)

        names = names or []
        missing_names = set(names) - set(config.keys())
        if len(missing_names) > 0:
            raise KeyError("Inputs should contain {} names".format(missing_names))

        placeholder_names = set(config.keys())
        tensor_names = set(x.get('name') for x in config.values() if x.get('name'))
        wrong_names = placeholder_names & tensor_names
        if len(wrong_names) > 0:
            raise ValueError('Inputs contain duplicate names:', wrong_names)

        param_names = ('dtype', 'shape', 'classes', 'data_format', 'transform', 'name')
        defaults = dict(data_format='channels_last')

        placeholders = dict()
        tensors = dict()

        for input_name, input_config in config.items():
            if isinstance(input_config, (tuple, list)):
                input_config = list(input_config) + [None for _ in param_names]
                input_config = input_config[:len(param_names)]
                input_config = dict(zip(param_names, input_config))
                input_config = dict((k, v) for k, v in input_config.items() if v is not None)
            input_config = {**defaults, **input_config}

            reshape = None
            shape = input_config.get('shape')
            if isinstance(shape, int):
                shape = (shape,)
            if shape:
                input_config['shape'] = shape
                shape = [None] + list(shape)

            self._inputs[input_name] = dict(config=input_config)

            if self.has_classes(input_name):
                dtype = input_config.get('dtype', tf.int64)
                shape = shape or (None,)
            else:
                dtype = input_config.get('dtype', 'float')
            tensor = tf.placeholder(dtype, shape, input_name)
            placeholders[input_name] = tensor
            self.store_to_attr(input_name, tensor)

            if input_config.get('data_format') == 'l':
                input_config['data_format'] = 'channels_last'
            elif input_config.get('data_format') == 'f':
                input_config['data_format'] = 'channels_first'

            self._inputs[input_name] = dict(config=input_config)
            tensor = self._make_transform(input_name, tensor, input_config)

            if isinstance(reshape, (list, tuple)):
                tensor = tf.reshape(tensor, [-1] + list(reshape))

            name = input_config.get('name')
            if name is not None:
                tensor = tf.identity(tensor, name=name)
                self.store_to_attr(name, tensor)

            tensors[input_name] = tensor

            self._inputs[input_name] = dict(config=input_config, placeholder=placeholders[input_name], tensor=tensor)
            if name is not None:
                self._inputs[name] = self._inputs[input_name]

        self.inputs = tensors

        return placeholders, tensors

    def _make_transform(self, input_name, tensor, config):
        if config is not None:
            transform_name = config.get('transform')
            if isinstance(transform_name, str):
                transforms = {
                    'ohe': self._make_ohe,
                    'mip': self._make_mip
                }

                kwargs = dict()
                if transform_name.startswith('mip'):
                    parts = transform_name.split('@')
                    transform_name = parts[0].strip()
                    kwargs['depth'] = int(parts[1])

                tensor = transforms[transform_name](input_name, tensor, config, **kwargs)
            elif callable(transform_name):
                tensor = transform_name(tensor)
            elif transform_name:
                raise ValueError("Unknown transform {}".format(transform_name))
        return tensor

    def _make_ohe(self, input_name, tensor, config):
        if config.get('shape') is None and config.get('classes') is None:
            raise ValueError("shape and classes cannot be both None for input " +
                             "'{}' with one-hot-encoding transform".format(input_name))

        num_classes = self.num_classes(input_name)
        axis = -1 if self.data_format(input_name) else 1
        tensor = tf.one_hot(tensor, depth=num_classes, axis=axis)
        return tensor

    def to_classes(self, tensor, input_name, name=None):
        """ Convert tensor with labels to classes of ``input_name`` """
        if tensor.dtype in [tf.float16, tf.float32, tf.float64]:
            tensor = tf.argmax(tensor, axis=-1, name=name)
        if self.has_classes(input_name):
            self._to_classes.update({tensor: input_name})
        return tensor

    def _make_mip(self, input_name, tensor, config, depth):
        # mip has to know shape
        if config.get('shape') is None:
            raise ValueError('mip transform requires shape specified in the inputs config')
        if depth is None:
            raise ValueError("mip should be specified as mip @ depth, e.g. 'mip @ 3'")
        tensor = mip(tensor, depth=depth, data_format=self.data_format(input_name))
        return tensor

    def _unpack_fn_from_config(self, param, config=None):
        par = self.get(param, config)

        if par is None:
            return None, None

        if isinstance(par, (tuple, list)):
            if len(par) == 0:
                par_name = None
            elif len(par) == 1:
                par_name, par_args = par[0], {}
            elif len(par) == 2:
                par_name, par_args = par
            else:
                par_name, par_args = par[0], par[1:]
        elif isinstance(par, dict):
            par = par.copy()
            par_name, par_args = par.pop('name', None), par
        else:
            par_name, par_args = par, {}

        return par_name, par_args

    def _make_loss(self, config):
        """ Return a loss function from config """
        loss = self.get('loss', config)

        if isinstance(loss, dict):
            target_scope = loss.get('targets_scope', 'inputs')
            target_scope = '/' + target_scope + '/' if target_scope else ''
            prediction_scope = loss.get('predictions_scope', '')
            prediction_scope = '/' + prediction_scope + '/' if prediction_scope else ''
            loss = loss.get('loss')
        else:
            target_scope = 'inputs/'
            prediction_scope = ''

        if loss is None:
            if len(tf.losses.get_losses()) == 0:
                raise ValueError("Loss is not defined in the model %s" % self)
        elif isinstance(loss, str) and hasattr(tf.losses, loss):
            loss = getattr(tf.losses, loss)
        elif isinstance(loss, str):
            loss = LOSSES.get(re.sub('[-_ ]', '', loss).lower(), None)
        elif callable(loss):
            pass
        else:
            raise ValueError("Unknown loss", loss)

        if loss is not None:
            try:
                scope = self.graph.get_name_scope()
                scope = scope + '/' if scope else ''
                predictions = self.graph.get_tensor_by_name(scope + prediction_scope + "predictions:0")
                targets = self.graph.get_tensor_by_name(scope + target_scope + "targets:0")
            except KeyError:
                raise KeyError("Model %s does not have 'predictions' or 'targets' tensors" % self.name)
            else:
                tf.losses.add_loss(loss(targets, predictions))

    def _make_decay(self, config):
        decay_name, decay_args = self._unpack_fn_from_config('decay', config)

        if decay_name is None:
            pass
        elif callable(decay_name):
            pass
        elif isinstance(decay_name, str) and hasattr(tf.train, decay_name):
            decay_name = getattr(tf.train, decay_name)
        elif decay_name in DECAYS:
            decay_name = DECAYS.get(re.sub('[-_ ]', '', decay_name).lower(), None)
        else:
            raise ValueError("Unknown learning rate decay method", decay_name)

        return decay_name, decay_args

    def _make_optimizer(self, config):
        optimizer_name, optimizer_args = self._unpack_fn_from_config('optimizer', config)

        if optimizer_name is None or callable(optimizer_name):
            pass
        elif isinstance(optimizer_name, str) and hasattr(tf.train, optimizer_name):
            optimizer_name = getattr(tf.train, optimizer_name)
        elif isinstance(optimizer_name, str) and hasattr(tf.train, optimizer_name + 'Optimizer'):
            optimizer_name = getattr(tf.train, optimizer_name + 'Optimizer')
        else:
            raise ValueError("Unknown optimizer", optimizer_name)

        decay_name, decay_args = self._make_decay(config)
        if decay_name is not None:
            optimizer_args['learning_rate'] = decay_name(**decay_args, global_step=self.global_step)

        if optimizer_name:
            optimizer = optimizer_name(**optimizer_args)
        else:
            optimizer = None

        return optimizer

    def get_number_of_trainable_vars(self):
        """ Return the number of trainable variable in the model graph """
        with self.graph:
            arr = np.asarray([np.prod(self.get_shape(v)) for v in tf.trainable_variables()])
        return np.sum(arr)

    def get_tensor_config(self, tensor, **kwargs):
        """ Return tensor configuration

        Parameters
        ----------
        tensor : str or tf.Tensor

        Returns
        -------
        dict
            tensor config (see :meth:`._make_inputs`)

        Raises
        ------
        ValueError shape in tensor configuration isn't int, tuple or list
        """
        if isinstance(tensor, tf.Tensor):
            names = [n for n, i in self._inputs.items() if tensor in [i['placeholder'], i['tensor']]]
            if len(names) > 0:
                input_name = names[0]
            else:
                input_name = tensor.name
        elif isinstance(tensor, str):
            if tensor in self._inputs:
                input_name = tensor
            else:
                input_name = self._map_name(tensor)
        else:
            raise TypeError("Tensor can be tf.Tensor or string, but given %s" % type(tensor))

        if input_name in self._inputs:
            config = self._inputs[input_name]['config']
            shape = config.get('shape')
            if isinstance(shape, int):
                shape = (shape,)
            if shape:
                kwargs['shape'] = shape
        elif isinstance(input_name, str):
            try:
                tensor = self.graph.get_tensor_by_name(input_name)
            except KeyError:
                config = {}
            else:
                shape = tensor.get_shape().as_list()[1:]
                config = dict(dtype=tensor.dtype, shape=shape, name=tensor.name, data_format='channels_last')
        else:
            config = {}

        config = {**config, **kwargs}
        return config


    @staticmethod
    def channels_axis(data_format):
        """ Return the channels axis for the tensor

        Parameters
        ----------
        data_format : str {'channels_last', 'channels_first'}

        Returns
        -------
        number of channels : int
        """
        return -1 if data_format == "channels_last" or not data_format.startswith("NC") else 0

    def num_channels(self, tensor, **kwargs):
        """ Return the number of channels in the tensor

        Parameters
        ----------
        tensor : str or tf.Tensor

        Returns
        -------
        number of channels : int
        """
        config = self.get_tensor_config(tensor, **kwargs)
        shape = config.get('shape')
        channels_axis = self.channels_axis(tensor, **kwargs)
        return shape[channels_axis] if shape else None

    def has_classes(self, tensor):
        """ Check if a tensor has classes defined in the config """
        config = self.get_tensor_config(tensor)
        has = config.get('classes') is not None
        return has

    def classes(self, tensor):
        """ Return the  number of classes """
        config = self.get_tensor_config(tensor)
        classes = config.get('classes')
        if isinstance(classes, int):
            return np.arange(classes)
        return classes

    def num_classes(self, tensor):
        """ Return the  number of classes """
        if self.has_classes(tensor):
            classes = self.classes(tensor)
            return classes if isinstance(classes, int) else len(classes)
        return self.num_channels(tensor)

    def spatial_dim(self, tensor, **kwargs):
        """ Return the tensor spatial dimensionality (without channels dimension)

        Parameters
        ----------
        tensor : str or tf.Tensor

        Returns
        -------
        number of spatial dimensions : int
        """
        config = self.get_tensor_config(tensor, **kwargs)
        return len(config.get('shape')) - 1

    def spatial_shape(self, tensor, **kwargs):
        """ Return the tensor spatial shape (without channels dimension)

        Parameters
        ----------
        tensor : str or tf.Tensor

        Returns
        -------
        spatial shape : tuple
        """
        config = self.get_tensor_config(tensor, **kwargs)
        data_format = config.get('data_format')
        shape = config.get('shape')[:-1] if data_format == 'channels_last' else config.get('shape')[1:]
        return shape

    def data_format(self, tensor, **kwargs):
        """ Return the tensor data format (channels_last or channels_first)

        Parameters
        ----------
        tensor : str or tf.Tensor

        Returns
        -------
        data_format : str
        """
        config = self.get_tensor_config(tensor, **kwargs)
        return config.get('data_format')

    @staticmethod
    def batch_size(tensor):
        """ Return batch size (the length of the first dimension) of the input tensor

        Parameters
        ----------
        tensor : tf.Tensor

        Returns
        -------
        batch size : int
        """
        return tensor.get_shape().as_list()[0]

    @staticmethod
    def get_shape(tensor):
        """ Return full shape of the input tensor

        Parameters
        ----------
        tensor : tf.Tensor

        Returns
        -------
        shape : tuple of ints
        """
        return tensor.get_shape().as_list()

    @staticmethod
    def get_spatial_shape(tensor, data_format='channels_last'):
        """ Return spatial shape of the input tensor

        Parameters
        ----------
        tensor : tf.Tensor

        Returns
        -------
        shape : tuple of ints
        """
        shape = tensor.get_shape().as_list()
        axis = slice(1, -1) if data_format == "channels_last" else slice(2, None)
        return shape[axis]

    @staticmethod
    def get_channels_shape(tensor, data_format='channels_last'):
        """ Return number of channels in the input tensor

        Parameters
        ----------
        tensor : tf.Tensor

        Returns
        -------
        shape : tuple of ints
        """
        shape = tensor.get_shape().as_list()
        axis = TFModel.channels_axis(data_format)
        return shape[axis]

    def _map_name(self, name):
        if isinstance(name, str):
            if hasattr(self, name):
                return getattr(self, name)
            elif ':' in name:
                return name
            else:
                tensors = tf.get_collection(name)
                if len(tensors) != 0:
                    return tensors
            return name + ':0'
        return name

    def _fill_feed_dict(self, feed_dict=None, is_training=True):
        feed_dict = feed_dict or {}
        _feed_dict = {}
        for placeholder, value in feed_dict.items():
            if self.has_classes(placeholder):
                classes = self.classes(placeholder)
                get_indices = np.vectorize(lambda c, arr=classes: np.where(c == arr)[0])
                value = get_indices(value)
            placeholder = self._map_name(placeholder)
            value = self._map_name(value)
            _feed_dict.update({placeholder: value})
        if self.is_training not in _feed_dict:
            _feed_dict.update({self.is_training: is_training})
        return _feed_dict

    def _fill_fetches(self, fetches=None, default=None):
        fetches = fetches or default
        if isinstance(fetches, str):
            _fetches = self._map_name(fetches)
        elif isinstance(fetches, (tuple, list)):
            _fetches = []
            for fetch in fetches:
                _fetches.append(self._map_name(fetch))
        elif isinstance(fetches, dict):
            _fetches = dict()
            for key, fetch in fetches.items():
                _fetches.update({key: self._map_name(fetch)})
        else:
            _fetches = fetches
        return _fetches


    def _fill_output(self, output, fetches):
        def _recast_output(out, ix=None):
            if isinstance(out, np.ndarray):
                fetch = fetches[ix] if ix is not None else fetches
                if isinstance(fetch, str):
                    fetch = self.graph.get_tensor_by_name(fetch)
                if fetch in self._to_classes:
                    return self.classes(self._to_classes[fetch])[out]
            return out

        if isinstance(output, (tuple, list)):
            _output = []
            for i, o in enumerate(output):
                _output.append(_recast_output(o, i))
            output = type(output)(_output)
        elif isinstance(output, dict):
            _output = type(output)()
            for k, v in output.items():
                _output.update({k: _recast_output(v, k)})
        else:
            output = _recast_output(output)

        return output

    def train(self, fetches=None, feed_dict=None, use_lock=False):   # pylint: disable=arguments-differ
        """ Train the model with the data provided

        Parameters
        ----------
        fetches : tuple, list
            a sequence of `tf.Operation` and/or `tf.Tensor` to calculate
        feed_dict : dict
            input data, where key is a placeholder name and value is a numpy value
        use_lock : bool
            if True, the whole train step is locked, thus allowing for multithreading.

        Returns
        -------
        Calculated values of tensors in `fetches` in the same structure

        See also
        --------
        `Tensorflow Session run <https://www.tensorflow.org/api_docs/python/tf/Session#run>`_
        """
        with self.graph.as_default():
            _feed_dict = self._fill_feed_dict(feed_dict, is_training=True)
            if fetches is None:
                _fetches = tuple()
            else:
                _fetches = self._fill_fetches(fetches, default=None)

            if use_lock:
                self._train_lock.acquire()

            _all_fetches = []
            if self.train_step:
                _all_fetches += [self.train_step]
            if _fetches is not None:
                _all_fetches += [_fetches]
            if len(_all_fetches) > 0:
                _, output = self.session.run(_all_fetches, feed_dict=_feed_dict)
            else:
                output = None

            if use_lock:
                self._train_lock.release()

            return self._fill_output(output, _fetches)

    def predict(self, fetches=None, feed_dict=None):      # pylint: disable=arguments-differ
        """ Get predictions on the data provided

        Parameters
        ----------
        fetches : tuple, list
            a sequence of `tf.Operation` and/or `tf.Tensor` to calculate
        feed_dict : dict
            input data, where key is a placeholder name and value is a numpy value

        Returns
        -------
        Calculated values of tensors in `fetches` in the same structure

        Notes
        -----
        The only difference between `predict` and `train` is that `train` also executes a `train_step` operation
        which involves calculating and applying gradients and thus chainging model weights.

        See also
        --------
        `Tensorflow Session run <https://www.tensorflow.org/api_docs/python/tf/Session#run>`_
        """
        with self.graph.as_default():
            _feed_dict = self._fill_feed_dict(feed_dict, is_training=False)
            _fetches = self._fill_fetches(fetches, default='predictions')
            output = self.session.run(_fetches, _feed_dict)
        return self._fill_output(output, _fetches)

    def save(self, path, *args, **kwargs):
        """ Save tensorflow model.

        Parameters
        ----------
        path : str
            a path to a directory where all model files will be stored

        Examples
        --------
        >>> tf_model = ResNet34()

        Now save the model

        >>> tf_model.save('/path/to/models/resnet34')

        The model will be saved to /path/to/models/resnet34
        """
        with self.graph.as_default():
            if not os.path.exists(path):
                os.makedirs(path)
            saver = tf.train.Saver()
            saver.save(self.session, os.path.join(path, 'model'), *args, global_step=self.global_step, **kwargs)
            with open(os.path.join(path, 'attrs.json'), 'w') as f:
                json.dump(self._attrs, f)

    def load(self, path, graph=None, checkpoint=None, *args, **kwargs):
        """ Load a tensorflow model from files

        Parameters
        ----------
        path : str
            a directory where a model is stored
        graph : str
            a filename for a metagraph file
        checkpoint : str
            a checkpoint file name or None to load the latest checkpoint

        Examples
        --------
        >>> tf_model = ResNet34(load=True)

        >>> tf_model.load('/path/to/models/resnet34')
        """
        _ = args, kwargs
        self.session = tf.Session()

        with self.session.as_default():
            if graph is None:
                graph_files = glob.glob(os.path.join(path, '*.meta'))
                graph_files = [os.path.splitext(os.path.basename(graph))[0] for graph in graph_files]
                all_steps = []
                for graph in graph_files:
                    try:
                        step = int(graph.split('-')[-1])
                    except ValueError:
                        pass
                    else:
                        all_steps.append(step)
                graph = '-'.join(['model', str(max(all_steps))]) + '.meta'

            graph_path = os.path.join(path, graph)
            saver = tf.train.import_meta_graph(graph_path)

            if checkpoint is None:
                checkpoint_path = tf.train.latest_checkpoint(path)
            else:
                checkpoint_path = os.path.join(path, checkpoint)

            saver.restore(self.session, checkpoint_path)
            self.graph = self.session.graph

        with open(os.path.join(path, 'attrs.json'), 'r') as json_file:
            self._attrs = json.load(json_file)
        with self.graph.as_default():
            for attr, graph_item in zip(self._attrs, tf.get_collection('attrs')):
                setattr(self, attr, graph_item)

    def store_to_attr(self, attr, graph_item):
        """ Make a graph item (variable or operation) accessible as a model attribute """
        with self.graph.as_default():
            setattr(self, attr, graph_item)
            self._attrs.append(attr)
            tf.get_collection_ref('attrs').append(graph_item)

    @classmethod
    def crop(cls, inputs, shape_images, data_format='channels_last'):
        """ Crop input tensor to a shape of a given image.
        If shape_image has not fully defined shape (shape_image.get_shape() has at least one None),
        the returned tf.Tensor will be of unknown shape except the number of channels.

        Parameters
        ----------
        inputs : tf.Tensor
            input tensor
        shape_images : tf.Tensor
            a source images to which
        data_format : str {'channels_last', 'channels_first'}
            data format
        """
        axis = slice(1, -1) if data_format == 'channels_last' else slice(2, None)
        static_shape = shape_images.get_shape().as_list()[axis]
        dynamic_shape = tf.shape(shape_images)[axis]

        if None in inputs.get_shape().as_list()[1:] + static_shape:
            return cls._dynamic_crop(inputs, static_shape, dynamic_shape, data_format)
        else:
            return cls._static_crop(inputs, static_shape, data_format)

    @classmethod
    def _static_crop(cls, inputs, shape, data_format='channels_last'):
        input_shape = np.array(cls.get_spatial_shape(inputs, data_format))

        if np.abs(input_shape - shape).sum() > 0:
            begin = [0] * inputs.shape.ndims
            if data_format == "channels_last":
                size = [-1] + shape + [-1]
            else:
                size = [-1, -1] + shape
            x = tf.slice(inputs, begin=begin, size=size)
        else:
            x = inputs
        return x

    @classmethod
    def _dynamic_crop(cls, inputs, static_shape, dynamic_shape, data_format='channels_last'):
        if data_format == 'channels_last':
            input_shape = tf.shape(inputs)[1:-1]
            n_channels = inputs.get_shape().as_list()[-1]
            slice_size = [(-1,), dynamic_shape, (n_channels,)]
            output_shape = [None] * (len(static_shape) + 1) + [n_channels]
        else:
            input_shape = tf.shape(inputs)[2:]
            n_channels = inputs.get_shape().as_list()[1]
            slice_size = [(-1, n_channels), dynamic_shape]
            output_shape = [None, n_channels] + [None] * len(static_shape)

        begin = [0] * len(inputs.get_shape().as_list())
        size = tf.concat(slice_size, axis=0)
        cond = tf.reduce_sum(tf.abs(input_shape - dynamic_shape)) > 0
        x = tf.cond(cond, lambda: tf.slice(inputs, begin=begin, size=size), lambda: inputs)
        x.set_shape(output_shape)
        return x

    @classmethod
    def input_block(cls, inputs, name='input_block', **kwargs):
        """ Transform inputs with a convolution block

        Parameters
        ----------
        inputs : tf.Tensor
            input tensor
        name : str
            scope name

        Notes
        -----
        For other parameters see :func:`.conv_block`.

        Returns
        -------
        tf.Tensor
        """
        kwargs = cls.fill_params('input_block', **kwargs)
        if kwargs.get('layout'):
            return conv_block(inputs, name=name, **kwargs)
        return inputs

    @classmethod
    def body(cls, inputs, name='body', **kwargs):
        """ Base layers which produce a network embedding

        Parameters
        ----------
        inputs : tf.Tensor
            input tensor
        name : str
            scope name

        Notes
        -----
        For other parameters see :func:`.conv_block`.

        Returns
        -------
        tf.Tensor

        Examples
        --------
        ::

            MyModel.body(2, inputs, layout='ca ca ca', filters=[128, 256, 512], kernel_size=3)
        """
        kwargs = cls.fill_params('body', **kwargs)
        if kwargs.get('layout'):
            return conv_block(inputs, name=name, **kwargs)
        return inputs

    @classmethod
    def head(cls, inputs, name='head', **kwargs):
        """ Last network layers which produce output from the network embedding

        Parameters
        ----------
        inputs : tf.Tensor
            input tensor
        name : str
            scope name

        Notes
        -----
        For other parameters see :func:`.conv_block`.

        Returns
        -------
        tf.Tensor

        Examples
        --------
        A fully convolutional head with 3x3 and 1x1 convolutions and global max pooling:

            MyModel.head(2, network_embedding, layout='cacaP', filters=[128, num_classes], kernel_size=[3, 1])

        A fully connected head with dropouts, a dense layer with 1000 units and final dense layer with class logits::

            MyModel.head(2, network_embedding, layout='dfadf', units=[1000, num_classes], dropout_rate=.15)
        """
        kwargs = cls.fill_params('head', **kwargs)
        if kwargs.get('layout'):
            return conv_block(inputs, name=name, **kwargs)
        return inputs

    def output(self, inputs, ops=None, prefix=None, **kwargs):
        """ Add output operations to a model graph, like predictions, quality metrics, etc.

        Parameters
        ----------
        inputs : tf.Tensor or a sequence of tf.Tensors
            input tensors

        ops : a sequence of str
            operation names::
            - 'proba' - add ``softmax(inputs)``
            - 'labels' - add ``argmax(inputs)``
            - 'accuracy' - add ``mean(predicted_labels == true_labels)``

        prefix : a sequence of str
            a prefix for each input if there are multiple inputs

        Raises
        ------
        ValueError if the number of outputs does not equal to the number of prefixes
        TypeError if inputs is not a Tensor or a sequence of Tensors
        """
        kwargs = self.fill_params('output', **kwargs)

        if ops is None:
            ops = []
        elif not isinstance(ops, (list, tuple)):
            ops = [ops]

        if not isinstance(inputs, (tuple, list)):
            inputs = [inputs]
            prefix = [prefix]

        if len(inputs) != len(prefix):
            raise ValueError('Each output in multiple output models should have its own prefix')

        for i, tensor in enumerate(inputs):
            if not isinstance(tensor, tf.Tensor):
                raise TypeError("Network output is expected to be a Tensor, but given {}".format(type(inputs)))

            scope = self.graph.get_name_scope()
            scope = scope + '/' if scope else ''
            current_prefix = prefix[i] or ''
            if current_prefix:
                ctx = tf.variable_scope(current_prefix)
                ctx.__enter__()
            else:
                ctx = None
            attr_prefix = current_prefix + '_' if current_prefix else ''

<<<<<<< HEAD
            self._add_output_predictions(tensor, scope, attr_prefix, **kwargs)
=======
            x = self._add_output_predictions(tensor, scope, attr_prefix, **kwargs)
>>>>>>> 7153f850
            for oper in ops:
                if oper == 'proba':
                    self._add_output_proba(tensor, scope, attr_prefix, **kwargs)
                elif oper == 'labels':
                    self._add_output_labels(tensor, scope, attr_prefix, **kwargs)
                elif oper == 'accuracy':
                    self._add_output_accuracy(tensor, scope, attr_prefix, **kwargs)

            if ctx:
                ctx.__exit__(None, None, None)

    def _add_output_predictions(self, inputs, scope, attr_prefix, **kwargs):
        _ = scope, kwargs
        x = tf.identity(inputs, name='predictions')
        self.store_to_attr(attr_prefix + 'predictions', x)
        return x

    def _add_output_proba(self, inputs, scope, attr_prefix, **kwargs):
        _ = scope, kwargs
        proba = tf.nn.softmax(inputs, name='predicted_proba')
        self.store_to_attr(attr_prefix + 'predicted_proba', proba)

    def _add_output_labels(self, inputs, scope, attr_prefix, **kwargs):
        _ = scope
        data_format = kwargs.get('data_format')
        channels_axis = self.channels_axis(data_format)
        predicted_labels = tf.argmax(inputs, axis=channels_axis, name='predicted_labels')
        self.store_to_attr(attr_prefix + 'predicted_labels', predicted_labels)

    def _add_output_accuracy(self, inputs, scope, attr_prefix, **kwargs):
        true_labels = self.graph.get_tensor_by_name(scope + 'inputs/labels:0')
        current_scope = self.graph.get_name_scope() + '/'
        try:
            predicted_labels = self.graph.get_tensor_by_name(current_scope + 'predicted_labels:0')
        except KeyError:
            self._add_output_labels(inputs, scope, attr_prefix, **kwargs)
            predicted_labels = self.graph.get_tensor_by_name(current_scope + 'predicted_labels:0')
        equals = tf.cast(tf.equal(true_labels, predicted_labels), 'float')
        accuracy = tf.reduce_mean(equals, name='accuracy')
        self.store_to_attr(attr_prefix + 'accuracy', accuracy)


    @classmethod
    def default_config(cls):
        """ Define model defaults

        You need to override this method if you expect your model or its blocks to serve as a base for other models
        (e.g. VGG for FCN, ResNet for LinkNet, etc).

        Put here all constants (like the number of filters, kernel sizes, block layouts, strides, etc)
        specific to the model, but independent of anything else (like image shapes, number of classes, etc).

        These defaults can be changed in `.build_config` or when calling `Pipeline.init_model`.

        Usually, it looks like::

            @classmethod
            def default_config(cls):
                config = TFModel.default_config()
                config['input_block'].update(dict(layout='cnap', filters=16, kernel_size=7, strides=2,
                                                  pool_size=3, pool_strides=2))
                config['body']['filters'] = 32
                config['head'].update(dict(layout='cnadV', dropout_rate=.2))
                return config
        """
        config = {}
        config['inputs'] = {}
        config['common'] = {'batch_norm': {'momentum': .1}}
        config['input_block'] = {}
        config['body'] = {}
        config['head'] = {}
        config['output'] = {}
        config['loss'] = 'ce'
        config['optimizer'] = 'Adam'
        return config

    @classmethod
    def fill_params(cls, _name, **kwargs):
        """ Fill block params from default config and kwargs """
        config = cls.default_config()
        config = {**config['common'], **cls.get(_name, config), **kwargs}
        return config

    def build_config(self, names=None):
        """ Define a model architecture configuration

        It takes just 2 steps:

        #. Define names for all placeholders and make input tensors by calling ``super().build_config(names)``.

           If the model config does not contain any name from ``names``, :exc:`KeyError` is raised.

           See :meth:`._make_inputs` for details.

        #. Define parameters for :meth:`.TFModel.input_block`, :meth:`.TFModel.body`, :meth:`.TFModel.head`
           which depend on inputs.

        #. Don't forget to return ``config``.

        Typically it looks like this::

            def build_config(self, names=None):
                names = names or ['images', 'labels']
                config = super().build_config(names)
                config['head']['num_classes'] = self.num_classes('targets')
                return config
        """

        config = self.default_config()

        for k in self.config:
            self.put(k, self.config[k], config)

        if 'inputs' in self.config:
            with tf.variable_scope('inputs'):
                self._make_inputs(names, self.config)
            inputs = self.get('input_block/inputs', config)

            if isinstance(inputs, str):
                config['common']['data_format'] = self.data_format(inputs)
                config['input_block']['inputs'] = self.inputs[inputs]
            elif isinstance(inputs, list):
                config['input_block']['inputs'] = [self.inputs[name] for name in inputs]
            else:
                raise ValueError('input_block/inputs should be specified with a name or a list of names.')

        config['body'] = {**config['body'], **self.get('body', self.config, {})}
        config['head'] = {**config['head'], **self.get('head', self.config, {})}
        config['output'] = {**config['output'], **self.get('output', self.config, {})}
        return config


    def _build(self, config=None):
        defaults = {'is_training': self.is_training, **config['common']}
        config['input_block'] = {**defaults, **config['input_block']}
        config['body'] = {**defaults, **config['body']}
        config['head'] = {**defaults, **config['head']}
        config['output'] = {**defaults, **config['output']}

        x = self.input_block(**config['input_block'])
        x = self.body(inputs=x, **config['body'])
        output = self.head(inputs=x, **config['head'])
        self.output(output, **config['output'])

    @classmethod
    def se_block(cls, inputs, ratio, name='se', **kwargs):
        """ Squeeze and excitation block

        Hu J. et al. "`Squeeze-and-Excitation Networks <https://arxiv.org/abs/1709.01507>`_"

        Parameters
        ----------
        inputs : tf.Tensor
            input tensor
        ratio : int
            squeeze ratio for the number of filters

        Returns
        -------
        tf.Tensor
        """
        with tf.variable_scope(name):
            data_format = kwargs.get('data_format')
            in_filters = cls.get_channels_shape(inputs, data_format)
            x = conv_block(inputs, 'Vfafa', units=[in_filters//ratio, in_filters], name='se',
                           **{**kwargs, 'activation': [tf.nn.relu, tf.nn.sigmoid]})

            shape = [-1] + [1] * (len(cls.get_spatial_shape(inputs, data_format)) + 1)
            axis = cls.channels_axis(data_format)
            shape[axis] = in_filters
            scale = tf.reshape(x, shape)
            x = inputs * scale
        return x<|MERGE_RESOLUTION|>--- conflicted
+++ resolved
@@ -1172,11 +1172,7 @@
                 ctx = None
             attr_prefix = current_prefix + '_' if current_prefix else ''
 
-<<<<<<< HEAD
-            self._add_output_predictions(tensor, scope, attr_prefix, **kwargs)
-=======
             x = self._add_output_predictions(tensor, scope, attr_prefix, **kwargs)
->>>>>>> 7153f850
             for oper in ops:
                 if oper == 'proba':
                     self._add_output_proba(tensor, scope, attr_prefix, **kwargs)
