--- conflicted
+++ resolved
@@ -107,12 +107,7 @@
                 i = cls.mask((b, b), level=level-1, name='submask-%d' % level, **kwargs)
                 c = ResNet.block(c + i, name='resblock_3', **kwargs)
 
-<<<<<<< HEAD
-            size = cls.get_spatial_shape(resize_to, data_format=kwargs.get('data_format'))
-            x = tf.image.resize_bilinear(c, size=size, name='interpolation')
-=======
             x = cls.upsample((c, resize_to), name='interpolation', data_format=kwargs['data_format'], **upsample_args)
->>>>>>> ecf27efa
         return x
 
     @classmethod
