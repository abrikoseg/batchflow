--- conflicted
+++ resolved
@@ -1,13 +1,5 @@
 """ Howard A. et al. "`MobileNets: Efficient Convolutional Neural Networks for Mobile Vision Applications
 <https://arxiv.org/abs/1704.04861>`_"
-<<<<<<< HEAD
-
-Sandler M. et al. "`Inverted Residuals and Linear Bottlenecks:
-Mobile Networks for Classification, Detection and Segmentation
-<https://arxiv.org/abs/1801.04381>`_"
-"""
-=======
->>>>>>> 567a60d8
 
 Sandler M. et al. "`Inverted Residuals and Linear Bottlenecks:
 Mobile Networks for Classification, Detection and Segmentation
@@ -153,11 +145,7 @@
         config = TFModel.default_config()
         config['common'].update(dict(activation=tf.nn.relu6))
         config['input_block'].update(dict(layout='cna', filters=32, kernel_size=3, strides=2))
-<<<<<<< HEAD
-        config['body'].update(dict(width_factor=1, layout=_V2_DEFAULT_BODY))
-=======
         config['body'].update(dict(width_factor=1, layout=deepcopy(_V2_DEFAULT_BODY)))
->>>>>>> 567a60d8
         config['head'].update(dict(layout='cnacnV', filters=[1280, 2], kernel_size=1))
         config['loss'] = 'ce'
         return config
