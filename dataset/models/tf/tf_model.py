# pylint: disable=undefined-variable
""" Contains base class for tensorflow models """

import os
import glob
import re
import json
import numpy as np
import tensorflow as tf

from ..base import BaseModel
from .layers import mip, flatten, conv_block
from .losses import dice
from ...utils import copy1


LOSSES = {
    'mse': tf.losses.mean_squared_error,
    'ce': tf.losses.softmax_cross_entropy,
    'crossentropy': tf.losses.softmax_cross_entropy,
    'absolutedifference': tf.losses.absolute_difference,
    'l1': tf.losses.absolute_difference,
    'cosine': tf.losses.cosine_distance,
    'cos': tf.losses.cosine_distance,
    'hinge': tf.losses.hinge_loss,
    'huber': tf.losses.huber_loss,
    'logloss': tf.losses.log_loss,
    'dice': dice
}

DECAYS = {
    'exp': tf.train.exponential_decay,
    'invtime': tf.train.inverse_time_decay,
    'naturalexp': tf.train.natural_exp_decay,
    'const': tf.train.piecewise_constant,
    'poly': tf.train.polynomial_decay
}



class TFModel(BaseModel):
    r""" Base class for all tensorflow models

    Attributes
    ----------
    session : tf.Session

    graph : tf.Graph

    is_training : tf.Tensor

    global_step : tf.Tensor

    loss : tf.Tensor

    train_step : tf.Operation

    from BaseModel:

    name : str - a model name

    config : dict - configuration parameters


    **Configuration**

    ``build`` and ``load`` are inherited from :class:`.BaseModel`.

    session : dict - `Tensorflow session parameters <https://www.tensorflow.org/api_docs/python/tf/Session#__init__>`_.

    inputs : dict - model inputs (see :meth:`._make_inputs`)

    loss - a loss function, might be one of:
        - short name (`'mse'`, `'ce'`, `'l1'`, `'cos'`, `'hinge'`, `'huber'`, `'logloss'`, `'dice'`)
        - a function name from `tf.losses <https://www.tensorflow.org/api_docs/python/tf/losses>`_
          (e.g. `'absolute_difference'` or `'sparse_softmax_cross_entropy'`)
        - callable

        Examples:

        - ``{'loss': 'mse'}``
        - ``{'loss': 'sigmoid_cross_entropy'}``
        - ``{'loss': tf.losses.huber_loss}``
        - ``{'loss': external_loss_fn}``

    decay - a learning rate decay algorithm might be defined in one of three formats:
        - name
        - tuple (name, args)
        - dict {'name': name, \**args}

        where name might be one of:

        - short name ('exp', 'invtime', 'naturalexp', 'const', 'poly')
        - a function name from `tf.train <https://www.tensorflow.org/api_docs/python/tf/train>`_
          (e.g. 'exponential_decay')
        - a callable

        Examples:

        - ``{'decay': 'exp'}``
        - ``{'decay': ('polynomial_decay', {'decay_steps':10000})}``
        - ``{'decay': {'name': tf.train.inverse_time_decay, 'decay_rate': .5}``

    optimizer - an optimizer might be defined in one of three formats:
            - name
            - tuple (name, args)
            - dict {'name': name, \**args}

            where name might be one of:

            - short name (e.g. 'Adam', 'Adagrad', any optimiser from
              `tf.train <https://www.tensorflow.org/api_docs/python/tf/train>`_ without a word `Optimiser`)
            - a function name from `tf.train <https://www.tensorflow.org/api_docs/python/tf/train>`_
              (e.g. 'FtlrOptimizer')
            - a callable

        Examples:

        - ``{'optimizer': 'Adam'}``
        - ``{'optimizer': ('Ftlr', {'learning_rate_power': 0})}``
        - ``{'optimizer': {'name': 'Adagrad', 'initial_accumulator_value': 0.01}``
        - ``{'optimizer': functools.partial(tf.train.MomentumOptimizer, momentum=0.95)}``
        - ``{'optimizer': some_optimizer_fn}``
    """

    def __init__(self, *args, **kwargs):
        self.session = kwargs.get('session', None)
        self.graph = tf.Graph() if self.session is None else self.session.graph
        self._graph_context = None
        self.is_training = None
        self.global_step = None
        self.loss = None
        self.train_step = None
        self._attrs = []
        self._to_classes = {}
        self._inputs = {}

        super().__init__(*args, **kwargs)


    def __enter__(self):
        """ Enter the model graph context """
        self._graph_context = self.graph.as_default()
        return self._graph_context.__enter__()

    def __exit__(self, exception_type, exception_value, exception_traceback):
        """ Exit the model graph context """
        return self._graph_context.__exit__(exception_type, exception_value, exception_traceback)

    def _build(self):
        """ Define a model architecture

        It takes just 2 steps:

        #. Define names for all placeholders and make input tensors by calling :meth:`._make_inputs`::

            def _build():
                names = ['images', 'labels']
                placeholders, inputs = self._make_inputs(names)

           If config does not contain any name from ``names``, :exc:`KeyError` is raised.

        #. Add your layers.

        And that's pretty it.

        Things worth mentioning:

        #. Input data and its parameters should be defined in configuration under ``inputs`` key.

        #. :meth:`._make_inputs` returns ``placeholders`` and ``inputs`` which are dicts
           with the same keys as ``config['inputs']``.
           They contain all placeholders and tensors after reshaping/transformations, correspondingly.
           Use ``inputs`` to build a model. While placeholder names will also be needed later in
           ``train`` and ``predict`` methods.

        #. You might want to use a convenient multidimensional :func:`~.layers.conv_block`,
           as well as :func:`~.layers.global_average_pooling`,
           :func:`~.layers.mip`, or other predefined layers.
           Of course, you can use usual `tensorflow layers <https://www.tensorflow.org/api_docs/python/tf/layers>`_.

        #. For dropout, batch norm, etc you might use a predefined ``self.is_training`` tensor.

        #. For decay and training control you might use a predefined ``self.global_step`` tensor.

        #. In many cases there is no need to write a loss function, learning rate decay and optimizer
           as they might be defined through config.

        #. For a configured loss one of the inputs should have a name ``targets`` and
           one of the tensors in your model should have a name ``predictions``.
           They will be used in a loss function.

        #. If you have defined your own loss function, call `tf.losses.add_loss(...)
           <https://www.tensorflow.org/api_docs/python/tf/losses/add_loss>`_.

        #. If you need to use your own optimizer, assign ``self.train_step`` to the train step operation.
           Don't forget about `UPDATE_OPS control dependency
           <https://www.tensorflow.org/api_docs/python/tf/layers/batch_normalization>`_.

        Notes
        -----
        This method is executed within a self.graph context
        """
        input_names = []
        placeholders, inputs = self._make_inputs(input_names)
        _ = placeholders, inputs


    def build(self, *args, **kwargs):
        """ Build the model

        #. Create a graph
        #. Define ``is_training`` and ``global_step`` tensors
        #. Define a model architecture by calling :meth:``._build``
        #. Create a loss function from config
        #. Create an optimizer and define a train step from config
        #. `Set UPDATE_OPS control dependency on train step
           <https://www.tensorflow.org/api_docs/python/tf/layers/batch_normalization>`_
        #. Create a tensorflow session
        """
        with self.graph.as_default():
            self.store_to_attr('is_training', tf.placeholder(tf.bool, name='is_training'))
            self.store_to_attr('global_step', tf.Variable(0, trainable=False, name='global_step'))

            self._build()

            self._make_loss()
            self.store_to_attr('loss', tf.losses.get_total_loss())

            if self.train_step is None:
                optimizer = self._make_optimizer()

                update_ops = tf.get_collection(tf.GraphKeys.UPDATE_OPS)
                with tf.control_dependencies(update_ops):
                    self.store_to_attr('train_step', optimizer.minimize(self.loss, global_step=self.global_step))
            else:
                self.store_to_attr('train_step', self.train_step)

            session_config = self.get_from_config('session', {})
            self.session = tf.Session(**session_config)
            self.session.run(tf.global_variables_initializer())

    def _make_inputs(self, names=None):
        """ Make model input data using config

        In the config's inputs section it looks for ``names``, creates placeholders required, and
        makes some typical transformations (like one-hot-encoding and reshaping), if needed.

        **Configuration**

        inputs : dict
            - key : str
                a placeholder name
            - values : dict or tuple
                each input's config

        Input config:

        ``dtype`` : str or tf.DType (by default 'float32')
            data type

        ``shape`` : int, tuple, list or None (default)
            a desired tensor shape which includes the number of channels/classes and doesn't include a batch size.

        ``classes`` : array-like or None (default)
            an array of class labels if data labels are strings or anything else except ``np.arange(num_classes)``

        ``data_format`` : str {``'channels_first'``, ``'channels_last'``} or {``'f'``, ``'l'``}
            The ordering of the dimensions in the inputs. Default is 'channels_last'.

        ``transform`` : str or callable
            Predefined transforms are

            - ``'ohe'`` - one-hot encoding
            - ``'mip @ d'`` - maximum intensity projection :func:`~.layers.mip`
              with depth ``d`` (should be int)

        ``name`` : str
            a name for the transformed and reshaped tensor.

        If an input config is a tuple, it should contain all items exactly in the order shown above:
        dtype, shape, classes, data_format, transform, name.
        If an item is None, the default value will be used instead.

        **How it works**

        Input data will be cast to ``dtype``, then reshaped to ``shape`` in accordance with ``data_format``
        and finally transformed with a ``transform`` function. The resulting tensor will have the name ``name``.
        The original placeholder tensor will have the name ``key``.

        Parameters
        ----------
        names : list
            placeholder names that are expected in the config inputs section

        Raises
        ------
        KeyError if there is any name missing in the config's input section.
        ValueError if there are duplicate names.

        Returns
        -------
        placeholders : dict
            key : str
                a placeholder name
            value : tf.Tensor
                placeholder tensor
        tensors : dict
            key : str
                a placeholder name
            value : tf.Tensor
                placeholder tensor after reshaping and transformations
        """
        config = self.get_from_config('inputs') or {}
        config = copy1(config)

        names = names or []
        missing_names = set(names) - set(config.keys())
        if len(missing_names) > 0:
            raise KeyError("Inputs should contain {} names".format(missing_names))

        placeholder_names = set(config.keys())
        tensor_names = set(x.get('name') for x in config.values() if x.get('name'))
        wrong_names = placeholder_names & tensor_names
        if len(wrong_names) > 0:
            raise ValueError('Inputs contain duplicate names:', wrong_names)

        param_names = ('dtype', 'shape', 'classes', 'data_format', 'transform', 'name')
        defaults = dict(dtype='float32', data_format='channels_last')

        placeholders = dict()
        tensors = dict()

        for input_name, input_config in config.items():
            if isinstance(input_config, (tuple, list)):
                input_config = list(input_config) + [None for _ in param_names]
                input_config = input_config[:len(param_names)]
                input_config = dict(zip(param_names, input_config))
                input_config = dict((k, v) for k, v in input_config.items() if v is not None)
            input_config = {**defaults, **input_config}

            if self.has_classes(input_name):
                dtype = tf.int32
            else:
                dtype = input_config.get('dtype')
            tensor = tf.placeholder(dtype, name=input_name)
            placeholders[input_name] = tensor

            if input_config.get('data_format') == 'l':
                input_config['data_format'] = 'channels_last'
            elif input_config.get('data_format') == 'f':
                input_config['data_format'] = 'channels_first'

            tensor = self._make_transform(input_name, tensor, input_config)

            shape = input_config.get('shape')
            if isinstance(shape, int):
                input_config['shape'] = (shape,)
            if isinstance(shape, (list, tuple)):
                tensor = tf.reshape(tensor, [-1] + list(shape))

            name = input_config.get('name')
            if name is not None:
                tensor = tf.identity(tensor, name=name)

            tensors[input_name] = tensor

        self._inputs = {**placeholders, **tensors}
        return placeholders, tensors

    def _make_transform(self, input_name, tensor, config):
        if config is not None:
            transform_name = config.get('transform')
            if isinstance(transform_name, str):

                transforms = {
                    'ohe': self._make_ohe,
                    'mip': self._make_mip
                }

                if transform_name.startswith('mip'):
                    parts = transform_name.split('@')
                    transform_name = parts[0].strip()
                    config['depth'] = int(parts[1])
                    # mip has to know shape, so we need call reshape first
                    shape = config.get('shape')
                    tensor = tf.reshape(tensor, [-1] + list(shape))
                    # do not make reshape twice
                    config.pop('shape')

                tensor = transforms[transform_name](input_name, tensor, config)
            elif callable(transform_name):
                tensor = transform_name(tensor)
            elif transform_name is not None:
                raise ValueError("Unknown transform {}".format(transform_name))
        return tensor

    def _make_ohe(self, input_name, tensor, config):
        if config.get('shape') is None and config.get('classes') is None:
            raise ValueError("shape and classes cannot be both None for input '{}'".format(input_name))

        n_classes = self.num_classes(input_name)
        axis = -1 if self.data_format(input_name) else 1
        tensor = tf.one_hot(tensor, depth=n_classes, axis=axis)
        return tensor

    def to_classes(self, tensor, input_name, name=None):
        """ Convert tensor with labels to classes of ``input_name`` """
        if tensor.dtype in [tf.float16, tf.float32, tf.float64]:
            tensor = tf.argmax(tensor, axis=-1, name=name)
        if self.has_classes(input_name):
            self._to_classes.update({tensor: input_name})
        return tensor

    def _make_mip(self, input_name, tensor, config):
        depth = config.get('depth')
        if depth is None:
            raise ValueError("mip should be specifies as mip @ depth")
        tensor = mip(tensor, depth=depth, data_format=self.data_format(input_name))
        return tensor

    def _unpack_fn_from_config(self, param, default=None):
        par = self.get_from_config(param, default)

        if par is None:
            return None, None

        if isinstance(par, (tuple, list)):
            if len(par) == 0:
                par_name = None
            elif len(par) == 1:
                par_name, par_args = par[0], {}
            elif len(par) == 2:
                par_name, par_args = par
            else:
                par_name, par_args = par[0], par[1:]
        elif isinstance(par, dict):
            par = par.copy()
            par_name, par_args = par.pop('name', None), par
        else:
            par_name, par_args = par, {}

        return par_name, par_args

    def _make_loss(self):
        """ Return a loss function from config """
        loss = self.get_from_config("loss")
        if loss is None:
            if len(tf.losses.get_losses()) == 0:
                raise ValueError("Loss is not defined in the model %s" % self)
        elif isinstance(loss, str) and hasattr(tf.losses, loss):
            loss = getattr(tf.losses, loss)
        elif isinstance(loss, str):
            loss = LOSSES.get(re.sub('[-_ ]', '', loss).lower(), None)
        elif callable(loss):
            pass
        else:
            raise ValueError("Unknown loss", loss)

        if loss is not None:
            try:
                predictions = self.graph.get_tensor_by_name("predictions:0")
                targets = self.graph.get_tensor_by_name("targets:0")
            except KeyError:
                raise KeyError("Model %s does not have 'predictions' or 'targets' tensors" % self.name)
            else:
                tf.losses.add_loss(loss(targets, predictions))

    def _make_decay(self):
        decay_name, decay_args = self._unpack_fn_from_config('decay')

        if decay_name is None:
            pass
        elif callable(decay_name):
            pass
        elif isinstance(decay_name, str) and hasattr(tf.train, decay_name):
            decay_name = getattr(tf.train, decay_name)
        elif decay_name in DECAYS:
            decay_name = DECAYS.get(re.sub('[-_ ]', '', decay_name).lower(), None)
        else:
            raise ValueError("Unknown learning rate decay method", decay_name)

        return decay_name, decay_args

    def _make_optimizer(self):
        optimizer_name, optimizer_args = self._unpack_fn_from_config('optimizer', 'Adam')

        if callable(optimizer_name):
            pass
        elif isinstance(optimizer_name, str) and hasattr(tf.train, optimizer_name):
            optimizer_name = getattr(tf.train, optimizer_name)
        elif isinstance(optimizer_name, str) and hasattr(tf.train, optimizer_name + 'Optimizer'):
            optimizer_name = getattr(tf.train, optimizer_name + 'Optimizer')
        else:
            raise ValueError("Unknown optimizer", optimizer_name)

        decay_name, decay_args = self._make_decay()
        if decay_name is not None:
            optimizer_args['learning_rate'] = decay_name(**decay_args, global_step=self.global_step)

        optimizer = optimizer_name(**optimizer_args)

        return optimizer

    def get_number_of_trainable_vars(self):
        """ Return the number of trainable variable in the model graph """
        with self.graph:
            arr = np.asarray([np.prod(self.get_shape(v)) for v in tf.trainable_variables()])
        return np.sum(arr)

    def get_tensor_config(self, tensor, **kwargs):
        """ Return tensor configuration

        Parameters
        ----------
        tensor : str or tf.Tensor
        """
        inputs = self.get_from_config('inputs', {})
        if isinstance(tensor, tf.Tensor):
            names = [n for n, i in self._inputs.items() if tensor == i]
            if len(names) > 0:
                tensor_name = names[0]
            else:
                tensor_name = tensor.name
            tensor_name = names[0] if len(names) > 0 else None
        elif isinstance(tensor, str):
            if tensor in inputs:
                tensor_name = tensor
            else:
                tensor_name = self._map_name(tensor)
        else:
            raise TypeError("Tensor can be tf.Tensor or string, but given %s" % type(tensor))

        if tensor_name in inputs:
            config = inputs[tensor_name]
        else:
            tensor = self.graph.get_tensor_by_name(tensor_name)
            shape = tensor.get_shape().as_list()[1:]
            config = dict(dtype=tensor.dtype, shape=shape, name=tensor.name,
                          data_format='channels_last')
            config = {**config, **kwargs}

        return config


    def num_channels(self, tensor, **kwargs):
        """ Return the number of channels in the tensor

        Parameters
        ----------
        tensor : str or tf.Tensor

        Returns
        -------
        number of channels : int

        Raises
        ------
        ValueError shape in tensor configuration isn't int, tuple or list
        """
        config = self.get_tensor_config(tensor, **kwargs)
        shape = config['shape']

        if isinstance(shape, int):
            shape = (shape,)
        if isinstance(shape, (list, tuple)):
            data_format = config.get('data_format', 'channels_last')
            channels_dim = -1 if data_format == "channels_last" or not data_format.startswith("NC") else 0
            return shape[channels_dim]
        else:
            raise ValueError('shape must be int, tuple or list but {} was given'.format(type(shape)))

    def has_classes(self, tensor):
        """ Check if a tensor has classes defined in the config """
        config = self.get_tensor_config(tensor)
        has = config.get('classes') is not None
        return has

    def classes(self, tensor):
        """ Return the  number of classes """
        config = self.get_tensor_config(tensor)
        return config.get('classes')

    def num_classes(self, tensor):
        """ Return the  number of classes """
        if self.has_classes(tensor):
            return len(self.classes(tensor))
        return self.num_channels(tensor)

    def spatial_dim(self, tensor, **kwargs):
        """ Return the tensor spatial dimensionality (without channels dimension)

        Parameters
        ----------
        tensor : str or tf.Tensor

        Returns
        -------
        number of spatial dimensions : int

        Raises
        ------
        ValueError shape in tensor configuration isn't int, tuple or list
        """
        config = self.get_tensor_config(tensor, **kwargs)
        shape = config.get('shape')
        if isinstance(shape, int):
            shape = (shape,)
        if isinstance(shape, (list, tuple)):
            return len(shape) - 1
        else:
            raise ValueError('shape must be int, tuple or list but {} was given'.format(type(shape)))

    def data_format(self, tensor, **kwargs):
        """ Return the tensor data format (channels_last or channels_first)

        Parameters
        ----------
        tensor : str or tf.Tensor

        Returns
        -------
        data_format : str
        """
        config = self.get_tensor_config(tensor, **kwargs)
        return config.get('data_format', 'channels_last')

    @staticmethod
    def batch_size(tensor):
        """ Return batch size (the length of the first dimension) of the input tensor

        Parameters
        ----------
        tensor : tf.Tensor

        Returns
        -------
        batch size : int
        """
        return tensor.get_shape().as_list()[0]

    @staticmethod
    def get_shape(tensor):
        """ Return full shape of the input tensor

        Parameters
        ----------
        tensor : tf.Tensor

        Returns
        -------
        shape : tuple of ints
        """
        return tensor.get_shape().as_list()

    def _map_name(self, name):
        if isinstance(name, str):
            if hasattr(self, name):
                return getattr(self, name)
            elif ':' in name:
                return name
            return name + ':0'
        return name

    def _fill_feed_dict(self, feed_dict=None, is_training=True):
        feed_dict = feed_dict or {}
        _feed_dict = {}
        for placeholder, value in feed_dict.items():
            if self.has_classes(placeholder):
                classes = self.classes(placeholder)
                get_indices = np.vectorize(lambda c, arr=classes: np.where(c == arr)[0])
                value = get_indices(value)
            placeholder = self._map_name(placeholder)
            value = self._map_name(value)
            _feed_dict.update({placeholder: value})
        if self.is_training not in _feed_dict:
            _feed_dict.update({self.is_training: is_training})
        return _feed_dict

    def _fill_fetches(self, fetches=None, default=None):
        fetches = fetches or default
        if isinstance(fetches, str):
            _fetches = self._map_name(fetches)
        elif isinstance(fetches, (tuple, list)):
            _fetches = []
            for fetch in fetches:
                _fetches.append(self._map_name(fetch))
        elif isinstance(fetches, dict):
            _fetches = dict()
            for key, fetch in fetches.items():
                _fetches.update({key: self._map_name(fetch)})
        else:
            _fetches = fetches
        return _fetches

    def _fill_output(self, output, fetches):
        def _recast_output(out, ix=None):
            if isinstance(out, np.ndarray):
                fetch = fetches[ix] if ix is not None else fetches
                if isinstance(fetch, str):
                    fetch = self.graph.get_tensor_by_name(fetch)
                if fetch in self._to_classes:
                    return self.classes(self._to_classes[fetch])[out]
            return out

        if isinstance(output, (tuple, list)):
            _output = []
            for i, o in enumerate(output):
                _output.append(_recast_output(o, i))
            output = type(output)(_output)
        elif isinstance(output, dict):
            _output = type(output)()
            for k, v in output.items():
                _output.update({k: _recast_output(v, k)})
        else:
            output = _recast_output(output)

        return output

    def train(self, fetches=None, feed_dict=None):   # pylint: disable=arguments-differ
        """ Train the model with the data provided

        Parameters
        ----------
        fetches : tuple, list
            `tf.Operation`s and `tf.Tensor`s to calculate
        feed_dict : dict
            input data, where key is a placeholder name and value is a numpy value

        Returns
        -------
        Calculated values of tensors in `fetches` in the same structure

        See also
        --------
        `Tensorflow Session run <https://www.tensorflow.org/api_docs/python/tf/Session#run>`_
        """
        with self.graph.as_default():
            _feed_dict = self._fill_feed_dict(feed_dict, is_training=True)
            if fetches is None:
                _fetches = tuple()
            else:
                _fetches = self._fill_fetches(fetches, default=None)
            _, output = self.session.run([self.train_step, _fetches], feed_dict=_feed_dict)

        return self._fill_output(output, _fetches)

    def predict(self, fetches=None, feed_dict=None):      # pylint: disable=arguments-differ
        """ Get predictions on the data provided

        Parameters
        ----------
        fetches : tuple, list
            `tf.Operation`s and `tf.Tensor`s to calculate
        feed_dict : dict
            input data, where key is a placeholder name and value is a numpy value

        Returns
        -------
        Calculated values of tensors in `fetches` in the same structure

        Notes
        -----
        The only difference between `predict` and `train` is that `train` also executes a `train_step` operation
        which involves calculating and applying gradients and thus chainging model weights.

        See also
        --------
        `Tensorflow Session run <https://www.tensorflow.org/api_docs/python/tf/Session#run>`_
        """
        with self.graph.as_default():
            _feed_dict = self._fill_feed_dict(feed_dict, is_training=False)
            _fetches = self._fill_fetches(fetches, default='predictions')
            output = self.session.run(_fetches, _feed_dict)
        return self._fill_output(output, _fetches)

    def save(self, path, *args, **kwargs):
        """ Save tensorflow model.

        Parameters
        ----------
        path : str
            a path to a directory where all model files will be stored

        Examples
        --------
        >>> tf_model = ResNet34()

        Now save the model

        >>> tf_model.save('/path/to/models/resnet34')

        The model will be saved to /path/to/models/resnet34
        """
        with self.graph.as_default():
            if not os.path.exists(path):
                os.makedirs(path)
            saver = tf.train.Saver()
            saver.save(self.session, os.path.join(path, 'model'), *args, global_step=self.global_step, **kwargs)
            with open(os.path.join(path, 'attrs.json'), 'w') as f:
                json.dump(self._attrs, f)

    def load(self, path, graph=None, checkpoint=None, *args, **kwargs):
        """ Load a tensorflow model from files

        Parameters
        ----------
        path : str
            a directory where a model is stored
        graph : str
            a filename for a metagraph file
        checkpoint : str
            a checkpoint file name or None to load the latest checkpoint

        Examples
        --------
        >>> tf_model = ResNet34(load=True)

        >>> tf_model.load('/path/to/models/resnet34')
        """
        _ = args, kwargs
        self.session = tf.Session()

        with self.session.as_default():
            if graph is None:
                graph_files = glob.glob(os.path.join(path, '*.meta'))
                graph_files = [os.path.splitext(os.path.basename(graph))[0] for graph in graph_files]
                all_steps = []
                for graph in graph_files:
                    try:
                        step = int(graph.split('-')[-1])
                    except ValueError:
                        pass
                    else:
                        all_steps.append(step)
                graph = '-'.join(['model', str(max(all_steps))]) + '.meta'

            graph_path = os.path.join(path, graph)
            saver = tf.train.import_meta_graph(graph_path)

            if checkpoint is None:
                checkpoint_path = tf.train.latest_checkpoint(path)
            else:
                checkpoint_path = os.path.join(path, checkpoint)

            saver.restore(self.session, checkpoint_path)
            self.graph = self.session.graph

        with open(os.path.join(path, 'attrs.json'), 'r') as json_file:
            self._attrs = json.load(json_file)
        with self.graph.as_default():
            for attr, graph_item in zip(self._attrs, tf.get_collection('attrs')):
                setattr(self, attr, graph_item)

    def store_to_attr(self, attr, graph_item):
        """ Make a graph item (variable or operation) accessible as a model attribute """
        with self.graph.as_default():
            setattr(self, attr, graph_item)
            self._attrs.append(attr)
            tf.get_collection_ref('attrs').append(graph_item)

    @staticmethod
    def head(dim, inputs, style='conv', layout=None, num_classes=None, **kwargs):
        """ Last network layers which produce output

        Parameters
        ----------
        dim : int {1, 2, 3}
            number of dimensions
        inputs : tf.Tensor
            input tensor
        style : {'dense', 'conv'}
            head style: fully connected or fully convolutional
        layout : str
            head layout, see :func:`.layers.conv_block`.
            Default is 'f' for dense and 'cP' for conv.
        num_classes : int
            number of classes for classification head. Default is None.

        These should be specified as named arguments only:

        units : int or tuple of ints
            Number of units in dense layers (except for the last layer which is specified by ``num_classes``).
        filters : int or tuple of ints
            Number of filters in conv layers (except for the last layer which is specified by ``num_classes``)
        kernel_size : int or tuple of ints
            kernel size for conv layers

        All other parameters of :func:`.layers.conv_block` can also be passed as named arguments.

        Returns
        -------
        tf.Tensor
            output tensor

        Raises
        ------
        ValueError if `units` is not specified for dense head or
        `filters` is not specified for conv head.

        Examples
        --------
        ::

            MyModel.head(2, network_embedding, 'conv', 'cacaP', filters=[128, num_classes], kernel_size=[3, 1])

        ::

            MyModel.head(2, network_embedding, 'dense', 'dfadf', units=[1000, num_classes], dropout_rate=.15)
        """
        with tf.variable_scope('head'):
            x = inputs
            kernel_size = kwargs.pop('kernel_size', 1)
            filters = kwargs.pop('filters', [])
            if style == 'dense':
                layout = layout or 'f'
<<<<<<< HEAD
=======
                filters = kwargs.get('filters')
>>>>>>> 546292f3
                units = kwargs.get('units', 0)
                if isinstance(units, int):
                    units = [units]
                units = units + ([num_classes] if num_classes is not None else [])
                kwargs['units'] = units
                print(units)
                if len(units) < 1:
                    raise ValueError('units or num_classes should be specified for dense-style head.')
                if len(TFModel.get_shape(x)) > 2:
                    x = flatten(x)
            elif style == 'conv':
                layout = layout or 'cP'
                if isinstance(filters, int):
                    filters = [filters]
                filters = filters + ([num_classes] if num_classes is not None else [])
                if len(filters) < 1:
                    raise ValueError('filters or num_classes should be specified for conv-style head.')
                elif len(filters) == 1:
                    filters = filters[0]
<<<<<<< HEAD
=======
                kernel_size = kwargs.pop('kernel_size', 3)
>>>>>>> 546292f3
            else:
                raise ValueError("Head style should be 'dense' or 'conv', but given %d" % style)
            x = conv_block(dim, x, filters, kernel_size=kernel_size, layout=layout, **kwargs)
        return x<|MERGE_RESOLUTION|>--- conflicted
+++ resolved
@@ -910,22 +910,19 @@
         """
         with tf.variable_scope('head'):
             x = inputs
-            kernel_size = kwargs.pop('kernel_size', 1)
+            kernel_size = kwargs.pop('kernel_size', 3)
             filters = kwargs.pop('filters', [])
             if style == 'dense':
                 layout = layout or 'f'
-<<<<<<< HEAD
-=======
-                filters = kwargs.get('filters')
->>>>>>> 546292f3
-                units = kwargs.get('units', 0)
+                units = kwargs.get('units', [])
                 if isinstance(units, int):
                     units = [units]
                 units = units + ([num_classes] if num_classes is not None else [])
-                kwargs['units'] = units
-                print(units)
                 if len(units) < 1:
                     raise ValueError('units or num_classes should be specified for dense-style head.')
+                elif len(units) == 1:
+                    units = units[0]
+                kwargs['units'] = units
                 if len(TFModel.get_shape(x)) > 2:
                     x = flatten(x)
             elif style == 'conv':
@@ -937,10 +934,6 @@
                     raise ValueError('filters or num_classes should be specified for conv-style head.')
                 elif len(filters) == 1:
                     filters = filters[0]
-<<<<<<< HEAD
-=======
-                kernel_size = kwargs.pop('kernel_size', 3)
->>>>>>> 546292f3
             else:
                 raise ValueError("Head style should be 'dense' or 'conv', but given %d" % style)
             x = conv_block(dim, x, filters, kernel_size=kernel_size, layout=layout, **kwargs)
