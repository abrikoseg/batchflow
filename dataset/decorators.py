--- conflicted
+++ resolved
@@ -140,12 +140,7 @@
             full_kwargs = {**kwargs, **dec_kwargs}
             for arg in init_fn(*args, **full_kwargs):
                 margs, mkwargs = _make_args(arg, args, kwargs)
-<<<<<<< HEAD
-                futures.append(method(self, *margs, **mkwargs))
-                #futures.append(asyncio.run_coroutine_threadsafe(method(self, *margs, **mkwargs), loop=loop))
-=======
                 futures.append(asyncio.ensure_future(method(self, *margs, **mkwargs)))
->>>>>>> 6f6b7c82
 
             loop.run_until_complete(asyncio.gather(*futures, loop=loop, return_exceptions=True))
 
