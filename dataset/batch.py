""" Contains basic Batch classes """

import os
import traceback
import threading

import dill
try:
    import blosc
except ImportError:
    pass
import numpy as np
try:
    import pandas as pd
except ImportError:
    pass
try:
    import feather
except ImportError:
    pass
try:
    import dask.dataframe as dd
except ImportError:
    pass

from .dsindex import DatasetIndex, FilesIndex
from .decorators import action, inbatch_parallel, any_action_failed
from .dataset import Dataset
from .batch_base import BaseBatch
from .components import MetaComponentsTuple


class Batch(BaseBatch):
    """ The core Batch class """
    _item_class = None
    components = None

    def __init__(self, index, preloaded=None, *args, **kwargs):
        if  self.components is not None and not isinstance(self.components, tuple):
            raise TypeError("components should be a tuple of strings with components names")
        super().__init__(index, *args, **kwargs)
        self._preloaded = preloaded
        self._preloaded_lock = threading.Lock()
        self.pipeline = None

    def deepcopy(self):
        """ Return a deep copy of the batch.

        Constructs a new ``Batch`` instance and then recursively copies all
        the objects found in the original batch, except the ``pipeline``,
        which remains unchanged.

        Returns
        -------
        Batch
        """
        pipeline = self.pipeline
        self.pipeline = None
        dump_batch = dill.dumps(self)
        self.pipeline = pipeline

        restored_batch = dill.loads(dump_batch)
        restored_batch.pipeline = pipeline
        return restored_batch

    @classmethod
    def from_data(cls, index, data):
        """ Create batch from a given dataset """
        # this is roughly equivalent to self.data = data
        if index is None:
            index = np.arange(len(data))
        return cls(index, preloaded=data)

    @classmethod
    def from_batch(cls, batch):
        """ Create batch from another batch """
        return cls(batch.index, preloaded=batch._data)  # pylint: disable=protected-access


    @classmethod
    def merge(cls, batches, batch_size=None):
        """ Merge several batches to form a new batch of a given size

        Parameters
        ----------
        batches : tuple of batches

        batch_size : int or None
            if `None`, just merge all batches into one batch (the rest will be `None`),
            if `int`, then make one batch of `batch_size` and a batch with the rest of data.

        Returns
        -------
        batch, rest : tuple of two batches
        """
        def _make_index(data):
            return DatasetIndex(np.arange(data.shape[0])) if data is not None and data.shape[0] > 0 else None

        def _make_batch(data):
            index = _make_index(data[0])
            return cls(index, preloaded=tuple(data)) if index is not None else None

        if batch_size is None:
            break_point = len(batches)
            last_batch_len = len(batches[-1])
        else:
            break_point = -1
            last_batch_len = 0
            cur_size = 0
            for i, b in enumerate(batches):
                cur_batch_len = len(b)
                if cur_size + cur_batch_len >= batch_size:
                    break_point = i
                    last_batch_len = batch_size - cur_size
                    break
                else:
                    cur_size += cur_batch_len
                    last_batch_len = cur_batch_len

        components = batches[0].components or (None,)
        new_data = list(None for _ in components)
        rest_data = list(None for _ in components)
        for i, comp in enumerate(components):
            if batch_size is None:
                new_comp = [b.get(component=comp) for b in batches[:break_point]]
            else:
                b = batches[break_point]
                last_batch_len_ = b.get_pos(None, comp, b.indices[last_batch_len - 1])
                new_comp = [b.get(component=comp) for b in batches[:break_point]] + \
                           [batches[break_point].get(component=comp)[:last_batch_len_ + 1]]
            new_data[i] = cls.merge_component(comp, new_comp)

            if batch_size is not None:
                rest_comp = [batches[break_point].get(component=comp)[last_batch_len_ + 1:]] + \
                            [b.get(component=comp) for b in batches[break_point + 1:]]
                rest_data[i] = cls.merge_component(comp, rest_comp)

        new_batch = _make_batch(new_data)
        rest_batch = _make_batch(rest_data)

        return new_batch, rest_batch

    @classmethod
    def merge_component(cls, component=None, data=None):
        """ Merge the same component data from several batches """
        _ = component
        if isinstance(data[0], np.ndarray):
            return np.concatenate(data)
        else:
            raise TypeError("Unknown data type", type(data[0]))

    def as_dataset(self, dataset=None):
        """ Makes a new dataset from batch data

        Parameters
        ----------
        dataset: could be a dataset or a Dataset class

        Returns
        -------
        an instance of a class specified by `dataset` arg, preloaded with this batch data
        """
        if dataset is None:
            dataset_class = Dataset
        elif isinstance(dataset, Dataset):
            dataset_class = dataset.__class__
        elif isinstance(dataset, type):
            dataset_class = dataset
        else:
            raise TypeError("dataset should be some Dataset class or an instance of some Dataset class or None")
        return dataset_class(self.index, batch_class=type(self), preloaded=self.data)

    @property
    def indices(self):
        """: numpy array - an array with the indices """
        if isinstance(self.index, DatasetIndex):
            return self.index.indices
        return self.index

    def __len__(self):
        return len(self.index)

    @property
    def size(self):
        """: int - number of items in the batch """
        return len(self.index)

    @property
    def data(self):
        """: tuple or named components - batch data """
        if self._data is None and self._preloaded is not None:
            # load data the first time it's requested
            with self._preloaded_lock:
                if self._data is None and self._preloaded is not None:
                    self.load(src=self._preloaded)
        res = self._data if self.components is None else self._data_named
        return res if res is not None else self._empty_data

    def make_item_class(self, local=False):
        """ Create a class to handle data components """
        # pylint: disable=protected-access
        if self.components is None:
            type(self)._item_class = None
        elif type(self)._item_class is None or not local:
            comp_class = MetaComponentsTuple(type(self).__name__ + 'Components', components=self.components)
            type(self)._item_class = comp_class
        else:
            comp_class = MetaComponentsTuple(type(self).__name__ + 'Components' + str(id(self)),
                                             components=self.components)
            self._item_class = comp_class

    @action
    def add_components(self, components, init=None):
        """ Add new components

        Parameters
        ----------
        components : str or list
            new component names
        init : array-like
            initial component data
        """
        if isinstance(components, str):
            components = (components,)
            init = (init,)
        elif isinstance(components, list):
            components = tuple(components)

        data = self._data
        if self.components is None:
            self.components = components
            data = tuple()
        else:
            self.components = self.components + components
            data = data + tuple(init)
        self.make_item_class(local=True)
        self._data = data

        return self

    def __getstate__(self):
        state = self.__dict__.copy()
        state.pop('_data_named')
        return state

    def __setstate__(self, state):
        for k, v in state.items():
            # this warrants that all hidden objects are reconstructed upon unpickling
            setattr(self, k, v)

    @property
    def _empty_data(self):
        return None if self.components is None else self._item_class()   # pylint: disable=not-callable

    def get_pos(self, data, component, index):
        """ Return a position in data for a given index

        Parameters
        ----------
        data : some array or tuple of arrays
            if `None`, should return a position in :attr:`self.data <.Batch.data>`

        components : None, int or str
            - None - data has no components (e.g. just an array or pandas.DataFrame)
            - int - a position of a data component, when components names are not defined
                (e.g. data is a tuple)
            - str - a name of a data component

        index : any
            an index id

        Returns
        -------
        int
            a position in a batch data where an item with a given index is stored

        Notes
        -----
        It is used to read / write data from / to a given component::

            batch_data = data.component[pos]
            data.component[pos] = new_data

        if `self.data` holds a numpy array, then get_pos(None, None, index) should
        just return `self.index.get_pos(index)`

        if `self.data.images` contains BATCH_SIZE images as a numpy array,
        then `get_pos(None, 'images', index)` should return `self.index.get_pos(index)`

        if `self.data.labels` is a dict {index: label}, then `get_pos(None, 'labels', index)` should return index.

        if `data` is not `None`, then you need to know in advance how to get a position for a given index.

        For instance, `data` is a large numpy array, and a batch is a subset of this array and
        `batch.index` holds row numbers from a large arrays.
        Thus, `get_pos(data, None, index)` should just return index.

        A more complicated example of data:

        - batch represent small crops of large images
        - `self.data.source` holds a few large images (e.g just 5 items)
        - `self.data.coords` holds coordinates for crops (e.g. 100 items)
        - `self.data.image_no` holds an array of image numbers for each crop (so it also contains 100 items)

        then `get_pos(None, 'source', index)` should return `self.data.image_no[self.index.get_pos(index)]`.
        Whilst, `get_pos(data, 'source', index)` should return `data.image_no[index]`.
        """
        _ = component
        if data is None:
            pos = self.index.get_pos(index)
        else:
            pos = index
        return pos

    def __getattr__(self, name):
        if self.components is not None and name in self.components:   # pylint: disable=unsupported-membership-test
            attr = getattr(self.data, name)
            return attr
        else:
            raise AttributeError("%s not found in class %s" % (name, self.__class__.__name__))

    def __setattr__(self, name, value):
        if self.components is not None:
            if name == "_data":
                super().__setattr__(name, value)
                if self._item_class is None:
                    self.make_item_class()
                self._data_named = self._item_class(data=self._data)   # pylint: disable=not-callable
            elif name in self.components:    # pylint: disable=unsupported-membership-test
                if self._data_named is None:
                    _ = self.data
                setattr(self._data_named, name, value)
                super().__setattr__('_data', self._data_named.data)
            else:
                super().__setattr__(name, value)
        else:
            super().__setattr__(name, value)

    def put_into_data(self, data, components=None):
        """ Load data into :attr:`_data` property """
        if self.components is None:
            _src = data
        else:
<<<<<<< HEAD
            _src = data if isinstance(data, tuple) or data is None else tuple([data])
        _src = self.get_items(self.indices, _src)
=======
            _src = data if isinstance(data, tuple) else tuple([data])

        _src = self.get_items(self.indices, _src, components)
>>>>>>> ad79e4b1

        if components is None:
            self._data = _src
        else:
            components = [components] if isinstance(components, str) else components
            for i, comp in enumerate(components):
                if isinstance(_src, dict):
                    comp_src = _src[comp]
                else:
                    comp_src = _src[i]
                setattr(self, comp, comp_src)

    def get_items(self, index, data=None, components=None):
        """ Return one or several data items from a data source """
        if data is None:
            _data = self.data
        else:
            _data = data
        if components is None:
            components = self.components

        if self._item_class is not None and isinstance(_data, self._item_class):
            pos = [self.get_pos(None, comp, index) for comp in components]   # pylint: disable=not-an-iterable
            res = self._item_class(data=_data, pos=pos)    # pylint: disable=not-callable
        elif isinstance(_data, tuple):
            comps = components if components is not None else range(len(_data))
            res = tuple(data_item[self.get_pos(data, comp, index)] if data_item is not None else None
                        for comp, data_item in zip(comps, _data))
        elif isinstance(_data, dict):
            res = dict(zip(components, (_data[comp][self.get_pos(data, comp, index)] for comp in components)))
        else:
            pos = self.get_pos(data, None, index)
            res = _data[pos]
        return res

    def get(self, item=None, component=None):
        """ Return an item from the batch or the component """
        if item is None:
            if component is None:
                res = self.data
            else:
                res = getattr(self, component)
        else:
            if component is None:
                res = self[item]
            else:
                res = self[item]
                res = getattr(res, component)
        return res

    def __getitem__(self, item):
        return self.get_items(item)

    def __iter__(self):
        for item in self.indices:
            yield self[item]

    @property
    def items(self):
        """: list - batch items """
        return [[self[ix]] for ix in self.indices]

    def run_once(self, *args, **kwargs):
        """ Init function for no parallelism
        Useful for async action-methods (will wait till the method finishes)
        """
        _ = self.data, args, kwargs
        return [[]]

    def get_model_by_name(self, model_name):
        """ Return a model specification given its name """
        return self.pipeline.get_model_by_name(model_name, batch=self)

    def get_errors(self, all_res):
        """ Return a list of errors from a parallel action """
        all_errors = [error for error in all_res if isinstance(error, Exception)]
        return all_errors if len(all_errors) > 0 else None

    @action
    def do_nothing(self, *args, **kwargs):
        """ An empty action (might be convenient in complicated pipelines) """
        _ = args, kwargs
        return self

    @action
    @inbatch_parallel(init='indices', post='_assemble')
    def apply_transform(self, ix, func, *args, src=None, dst=None, p=1., use_self=False, **kwargs):
        """ Apply a function to each item in the batch

        Parameters
        ----------
        func : callable
            a function to apply to each item from the source

        src : str, sequence, list of str
            the source to get data from, can be:

            - None
            - str - a component name, e.g. 'images' or 'masks'
            - sequence - a numpy-array, list, etc
            - list of str - get data from several components

        dst : str or array
            the destination to put the result in, can be:

            - None
            - str - a component name, e.g. 'images' or 'masks'
            - array-like - a numpy-array, list, etc

        args, kwargs
            parameters passed to ``func``

        Notes
        -----
        apply_transform does the following (but in parallel)::

            for item in range(len(batch)):
                self.dst[item] = func(self.src[item], *args, **kwargs)
        """

        if src is None:
            _args = args
        else:
            if isinstance(src, str):
                pos = self.get_pos(None, src, ix)
                src_attr = (getattr(self, src)[pos],)
            elif isinstance(src, list) and np.all([isinstance(component, str) for component in src]):
                src_attr = [getattr(self, component)[self.get_pos(None, component, ix)] for component in src]
            else:
                pos = self.get_pos(None, dst, ix)
                src_attr = (src[pos],)
            _args = tuple([*src_attr, *args])

        if np.random.binomial(1, p):
            if use_self:
                return func(self, *_args, **kwargs)
            return func(*_args, **kwargs)
        if len(src_attr) == 1:
            return src_attr[0]
        return src_attr

    @action
    def apply_transform_all(self, func, *args, src=None, dst=None, p=1., use_self=False, **kwargs):
        """ Apply a function the whole batch at once

        Parameters
        ----------
        func : callable
            a function to apply to each item from the source

        src : str or array
            the source to get data from, can be:

            - str - a component name, e.g. 'images' or 'masks'
            - array-like - a numpy-array, list, etc

        dst : str or array
            the destination to put the result in, can be:

            - None
            - str - a component name, e.g. 'images' or 'masks'
            - array-like - a numpy-array, list, etc

        p : float
            probability of applying transform to an element in the batch

        args, kwargs
            parameters passed to ``func``

        Notes
        -----
        apply_transform_all does the following::

            self.dst = func(self.src, *args, **kwargs)
        """

        if not isinstance(dst, str) and not isinstance(src, str):
            raise TypeError("At least of of dst and src should be attribute names, not arrays")

        if src is None:
            _args = args
        else:
            if isinstance(src, str):
                src_attr = getattr(self, src)
            else:
                src_attr = src
            _args = tuple([src_attr, *args])
        indices = np.where(np.random.binomial(1, p, len(self)))[0]
        if len(indices):
            if use_self:
                tr_res = func(self, indices=indices, *_args, **kwargs)
            else:
                tr_res = func(indices=indices, *_args, **kwargs)
        else:
            tr_res = src_attr
        if dst is None:
            pass
        elif isinstance(dst, str):
            setattr(self, dst, tr_res)
        else:
            dst[:] = tr_res
        return self

    def _get_file_name(self, ix, src, ext):
        if src is None:
            if isinstance(self.index, FilesIndex):
                src = self.index.get_fullpath(ix)
                if self.index.dirs:
                    file_name = os.path.join(src, 'data.' + ext)
                else:
                    file_name = src + '.' + ext
            else:
                raise ValueError("File locations must be specified to dump/load data")
        else:
            file_name = os.path.join(os.path.abspath(src), str(ix) + '.' + ext)
        return file_name

    def _assemble_component(self, result, *args, component, **kwargs):
        """ Assemble one component after parallel execution.

        Parameters
        ----------
        result : sequence, np.ndarray
            Values to put into ``component``
        component : str
            Component to assemble.
        """

        _ = args, kwargs
        try:
            new_items = np.stack(result)
        except ValueError as e:
            message = str(e)
            if "must have the same shape" in message:
                new_items = np.array(result, dtype=object)
            else:
                raise e
        setattr(self, component, new_items)

    def _assemble(self, all_results, *args, dst=None, **kwargs):
        """ Assembles the batch after a parallel action.

        Parameters
        ----------
        all_results : sequence
            Results after inbatch_parallel.
        dst : str, sequence, np.ndarray
            Components to assemble

        Returns
        -------
        self
        """

        _ = args
        if any_action_failed(all_results):
            all_errors = self.get_errors(all_results)
            print(all_errors)
            traceback.print_tb(all_errors[0].__traceback__)
            raise RuntimeError("Could not assemble the batch")
        if dst is None:
            dst = kwargs.get('components', self.components)
        if isinstance(dst, (list, tuple, np.ndarray)):
            all_results = list(zip(*all_results))
        else:
            dst = [dst]
            all_results = [all_results]
        for component, result in zip(dst, all_results):
            self._assemble_component(result, component=component, **kwargs)
        return self

    @inbatch_parallel('indices', post='_assemble', target='f')
    def _load_blosc(self, ix, src=None, components=None):
        """ Load data from a blosc packed file """
        file_name = self._get_file_name(ix, src, 'blosc')
        with open(file_name, 'rb') as f:
            data = dill.loads(blosc.decompress(f.read()))
            if self.components is None:
                components = (data.keys()[0],)
            else:
                components = tuple(components or self.components)
            item = tuple(data[i] for i in components)
        return item

    @inbatch_parallel('indices', target='f')
    def _dump_blosc(self, ix, dst, components=None):
        """ Save blosc packed data to file """
        file_name = self._get_file_name(ix, dst, 'blosc')
        with open(file_name, 'w+b') as f:
            if self.components is None:
                components = (None,)
                item = (self[ix],)
            else:
                components = tuple(components or self.components)
                item = self[ix].as_tuple(components)
            data = dict(zip(components, item))
            f.write(blosc.compress(dill.dumps(data)))

    def _load_table(self, src, fmt, components=None, *args, **kwargs):
        """ Load a data frame from table formats: csv, hdf5, feather """
        if fmt == 'csv':
            _data = pd.read_csv(src, *args, **kwargs)
        elif fmt == 'feather':
            _data = feather.read_dataframe(src, *args, **kwargs)  # pylint: disable=redefined-variable-type
        elif fmt == 'hdf5':
            _data = pd.read_hdf(src, *args, **kwargs)         # pylint: disable=redefined-variable-type

        # Put into this batch only part of it (defined by index)
        if isinstance(_data, pd.DataFrame):
            _data = _data.loc[self.indices]
        elif isinstance(_data, dd.DataFrame):
            # dask.DataFrame.loc supports advanced indexing only with lists
            _data = _data.loc[list(self.indices)].compute()

        components = tuple(components or self.components)
        for i, comp in enumerate(components):
            setattr(self, comp, _data.iloc[:, i].values)

    @action(use_lock='__dump_table_lock')
    def _dump_table(self, dst, fmt='feather', components=None, *args, **kwargs):
        """ Save batch data to table formats

        Args:
          dst: str - a path to dump into
          fmt: str - format: feather, hdf5, csv
          components: str or tuple - one or several component names
        """
        filename = dst

        components = tuple(components or self.components)
        data_dict = {}
        for comp in components:
            comp_data = self.get(component=comp)
            if isinstance(comp_data, pd.DataFrame):
                data_dict.update(comp_data.to_dict('series'))
            elif isinstance(comp_data, np.ndarray):
                if comp_data.ndim > 1:
                    columns = [comp + str(i) for i in range(comp_data.shape[1])]
                    comp_dict = zip(columns, (comp_data[:, i] for i in range(comp_data.shape[1])))
                    data_dict.update({comp: comp_dict})
                else:
                    data_dict.update({comp: comp_data})
            else:
                data_dict.update({comp: comp_data})
        _data = pd.DataFrame(data_dict)

        if fmt == 'feather':
            feather.write_dataframe(_data, filename, *args, **kwargs)
        elif fmt == 'hdf5':
            _data.to_hdf(filename, *args, **kwargs)   # pylint:disable=no-member
        elif fmt == 'csv':
            _data.to_csv(filename, *args, **kwargs)   # pylint:disable=no-member
        else:
            raise ValueError('Unknown format %s' % fmt)

        return self

    @action
    def load(self, *args, src=None, fmt=None, components=None, **kwargs):
        """ Load data from another array or a file.

        Parameters
        ----------
        src :
            a source (e.g. an array or a file name)

        fmt : str
            a source format, one of None, 'blosc', 'csv', 'hdf5', 'feather'

        components : None or str or tuple of str
            components to load

        *args :
            other parameters are passed to format-specific loaders
        **kwargs :
            other parameters are passed to format-specific loaders
        """
        components = [components] if isinstance(components, str) else components
        if fmt is None:
            self.put_into_data(src, components)
        elif fmt == 'blosc':
            self._load_blosc(src, components=components, **kwargs)
        elif fmt in ['csv', 'hdf5', 'feather']:
            self._load_table(src, fmt, components, *args, **kwargs)
        else:
            raise ValueError("Unknown format " + fmt)
        return self

    @action
    def dump(self, *args, dst=None, fmt=None, components=None, **kwargs):
        """ Save data to another array or a file.

        Parameters
        ----------
        dst :
            a destination (e.g. an array or a file name)

        fmt : str
            a destination format, one of None, 'blosc', 'csv', 'hdf5', 'feather'

        components : None or str or tuple of str
            components to load

        *args :
            other parameters are passed to format-specific writers

        *kwargs :
            other parameters are passed to format-specific writers
        """
        components = [components] if isinstance(components, str) else components
        if fmt is None:
            if components is not None and len(components) > 1:
                raise ValueError("Only one component can be dumped into a memory array: components =", components)
            components = components[0] if components is not None else None
            dst[self.indices] = self.get(component=components)
        elif fmt == 'blosc':
            self._dump_blosc(dst, components=components)
        elif fmt in ['csv', 'hdf5', 'feather']:
            self._dump_table(dst, fmt, components, *args, **kwargs)
        else:
            raise ValueError("Unknown format " + fmt)
        return self

    @action
    def save(self, *args, **kwargs):
        """ Save batch data to a file (an alias for dump method)"""
        return self.dump(*args, **kwargs)


class ArrayBatch(Batch):
    """ Base Batch class for array-like datasets
    Batch data is a numpy array.
    If components are defined, then each component data is a numpy array
    """
    def _assemble_load(self, all_res, *args, **kwargs):
        _ = args
        if any_action_failed(all_res):
            raise RuntimeError("Cannot assemble the batch", all_res)

        if self.components is None:
            self._data = np.stack([res[0] for res in all_res])
        else:
            components = tuple(kwargs.get('components', None) or self.components)
            for i, comp in enumerate(components):
                _data = np.stack([res[i] for res in all_res])
                setattr(self, comp, _data)
        return self


class DataFrameBatch(Batch):
    """ Base Batch class for datasets stored in pandas DataFrames """
    def _assemble_load(self, all_res, *args, **kwargs):
        """ Build the batch data after loading data from files """
        _ = all_res, args, kwargs
        return self<|MERGE_RESOLUTION|>--- conflicted
+++ resolved
@@ -1,7 +1,6 @@
 """ Contains basic Batch classes """
 
 import os
-import traceback
 import threading
 
 import dill
@@ -341,14 +340,8 @@
         if self.components is None:
             _src = data
         else:
-<<<<<<< HEAD
             _src = data if isinstance(data, tuple) or data is None else tuple([data])
         _src = self.get_items(self.indices, _src)
-=======
-            _src = data if isinstance(data, tuple) else tuple([data])
-
-        _src = self.get_items(self.indices, _src, components)
->>>>>>> ad79e4b1
 
         if components is None:
             self._data = _src
@@ -361,7 +354,7 @@
                     comp_src = _src[i]
                 setattr(self, comp, comp_src)
 
-    def get_items(self, index, data=None, components=None):
+    def get_items(self, index, data=None):
         """ Return one or several data items from a data source """
         if data is None:
             _data = self.data
@@ -468,6 +461,8 @@
             for item in range(len(batch)):
                 self.dst[item] = func(self.src[item], *args, **kwargs)
         """
+        if not isinstance(dst, str) and not isinstance(src, str):
+            raise TypeError("At least one of dst and src should be an attribute name, not an array")
 
         if src is None:
             _args = args
@@ -620,7 +615,7 @@
             self._assemble_component(result, component=component, **kwargs)
         return self
 
-    @inbatch_parallel('indices', post='_assemble', target='f')
+    @inbatch_parallel('indices', post='_assemble_load', target='f')
     def _load_blosc(self, ix, src=None, components=None):
         """ Load data from a blosc packed file """
         file_name = self._get_file_name(ix, src, 'blosc')
@@ -706,6 +701,7 @@
 
         return self
 
+
     @action
     def load(self, *args, src=None, fmt=None, components=None, **kwargs):
         """ Load data from another array or a file.
